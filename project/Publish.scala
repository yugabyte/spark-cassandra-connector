/*
 * Licensed to the Apache Software Foundation (ASF) under one or more
 * contributor license agreements.  See the NOTICE file distributed with
 * this work for additional information regarding copyright ownership.
 * The ASF licenses this file to You under the Apache License, Version 2.0
 * (the "License"); you may not use this file except in compliance with
 * the License.  You may obtain a copy of the License at
 *    http://www.apache.org/licenses/LICENSE-2.0
 *
 * Unless required by applicable law or agreed to in writing, software
 * distributed under the License is distributed on an "AS IS" BASIS,
 * WITHOUT WARRANTIES OR CONDITIONS OF ANY KIND, either express or implied.
 * See the License for the specific language governing permissions and
 * limitations under the License.
 */

import sbt._
import sbt.Keys._
import sbtrelease.ReleasePlugin._

object Publish extends Build {

<<<<<<< HEAD
  lazy val creds = (for {
    publish <- Option(Path.userHome / ".ivy2" / ".credentials")
    if publish.exists
  } yield Seq(credentials += Credentials(publish))).getOrElse(Seq.empty)

  override lazy val settings = creds ++ Seq(
=======
  val altReleaseDeploymentRepository = sys.props.get("publish.repository.releases")
  val altSnapshotDeploymentRepository = sys.props.get("publish.repository.snapshots")

  val nexus = "https://oss.sonatype.org"
  val defaultReleaseDeploymentRepository = nexus + "/service/local/staging/deploy/maven2"
  val defaultSnapshotDeploymentRepository = nexus + "/content/repositories/snapshots"

  val releasesDeploymentRepository =
    "releases" at (altReleaseDeploymentRepository getOrElse defaultReleaseDeploymentRepository)
  val snapshotsDeploymentRepository =
    "snapshots" at (altSnapshotDeploymentRepository getOrElse defaultSnapshotDeploymentRepository)

  lazy val inlineCredentials = for (
    realm ← sys.props.get("publish.repository.credentials.realm");
    host ← sys.props.get("publish.repository.credentials.host");
    user ← sys.props.get("publish.repository.credentials.user");
    password ← sys.props.get("publish.repository.credentials.password")
  ) yield Credentials(realm, host, user, password)

  lazy val resolvedCredentials = inlineCredentials getOrElse {
    val altCredentialsLocation = sys.props.get("publish.repository.credentials.file").map(new File(_))
    val defaultCredentialsLocation = Path.userHome / ".ivy2" / ".credentials"
    val credentialsLocation = altCredentialsLocation getOrElse defaultCredentialsLocation

    Credentials(credentialsLocation)
  }

  println(s"Using $releasesDeploymentRepository for releases")
  println(s"Using $snapshotsDeploymentRepository for snapshots")

  lazy val creds = Seq(credentials += resolvedCredentials)

  override lazy val settings = creds ++ Seq(
    organizationName := "DataStax",
    organizationHomepage := Some(url("http://www.datastax.com/")),

>>>>>>> bc8286e3
    publishTo <<= version { v: String =>
      if (v.trim.endsWith("SNAPSHOT"))
        Some(snapshotsDeploymentRepository)
      else
        Some(releasesDeploymentRepository)
    },
    publishMavenStyle := true,
    publishArtifact in Test := false,
    publishArtifact in IntegrationTest := false,
    pomIncludeRepository := { x => false },
    pomExtra :=
      <scm>
        <url>git@github.com:datastax/spark-cassandra-connector.git</url>
        <connection>scm:git:git@github.com:datastax/spark-cassandra-connector.git</connection>
      </scm>
      <developers>
        <developer>
          <id>pkolaczk</id>
          <name>Piotr Kolaczkowski</name>
          <url>http://github.com/pkolaczk</url>
          <organization>DataStax</organization>
          <organizationUrl>http://www.datastax.com/</organizationUrl>
        </developer>
        <developer>
          <id>jacek-lewandowski</id>
          <name>Jacek Lewandowski</name>
          <url>http://github.com/jacek-lewandowski</url>
          <organization>DataStax</organization>
          <organizationUrl>http://www.datastax.com/</organizationUrl>
        </developer>
        <developer>
          <id>helena</id>
          <name>Helena Edelson</name>
          <url>http://github.com/helena</url>
          <organization>DataStax</organization>
          <organizationUrl>http://www.datastax.com/</organizationUrl>
        </developer>
        <developer>
          <id>alexliu68</id>
          <name>Alex Liu</name>
          <url>http://github.com/alexliu68</url>
          <organization>DataStax</organization>
          <organizationUrl>http://www.datastax.com/</organizationUrl>
        </developer>
        <developer>
          <id>RussellSpitzer</id>
          <name>Russell Spitzer</name>
          <url>http://github.com/RussellSpitzer</url>
          <organization>DataStax</organization>
          <organizationUrl>http://www.datastax.com/</organizationUrl>
        </developer>
        <developer>
          <id>artem-aliev</id>
          <name>Artem Aliev</name>
          <url>http://github.com/artem-aliev</url>
          <organization>DataStax</organization>
          <organizationUrl>http://www.datastax.com/</organizationUrl>
        </developer>
        <developer>
          <id>bcantoni</id>
          <name>Brian Cantoni</name>
          <url>http://github.com/bcantoni</url>
          <organization>DataStax</organization>
          <organizationUrl>http://www.datastax.com/</organizationUrl>
        </developer>
      </developers>
      <contributors>
        <contributor>
          <name>Andrew Ash</name>
          <url>http://github.com/ash211</url>
        </contributor>
        <contributor>
          <name>Luis Angel Vicente Sanchez</name>
          <url>http://github.com/lvicentesanchez</url>
        </contributor>
        <contributor>
          <name>Todd</name>
          <url>http://github.com/tsindot</url>
        </contributor>
        <contributor>
          <name>Li Geng</name>
          <url>http://github.com/anguslee</url>
        </contributor>
        <contributor>
          <name>Isk</name>
          <url>http://github.com/criticaled</url>
        </contributor>
        <contributor>
          <name>Holden Karau</name>
          <url>http://github.com/holdenk</url>
        </contributor>
        <contributor>
          <name>Philipp Hoffmann</name>
          <url>http://github.com/philipphoffmann</url>
        </contributor>
      </contributors>
  )
}<|MERGE_RESOLUTION|>--- conflicted
+++ resolved
@@ -20,14 +20,6 @@
 
 object Publish extends Build {
 
-<<<<<<< HEAD
-  lazy val creds = (for {
-    publish <- Option(Path.userHome / ".ivy2" / ".credentials")
-    if publish.exists
-  } yield Seq(credentials += Credentials(publish))).getOrElse(Seq.empty)
-
-  override lazy val settings = creds ++ Seq(
-=======
   val altReleaseDeploymentRepository = sys.props.get("publish.repository.releases")
   val altSnapshotDeploymentRepository = sys.props.get("publish.repository.snapshots")
 
@@ -64,7 +56,6 @@
     organizationName := "DataStax",
     organizationHomepage := Some(url("http://www.datastax.com/")),
 
->>>>>>> bc8286e3
     publishTo <<= version { v: String =>
       if (v.trim.endsWith("SNAPSHOT"))
         Some(snapshotsDeploymentRepository)
