import scala.util.Properties

/*
 * Licensed to the Apache Software Foundation (ASF) under one or more
 * contributor license agreements.  See the NOTICE file distributed with
 * this work for additional information regarding copyright ownership.
 * The ASF licenses this file to You under the Apache License, Version 2.0
 * (the "License"); you may not use this file except in compliance with
 * the License.  You may obtain a copy of the License at
 *    http://www.apache.org/licenses/LICENSE-2.0
 *
 * Unless required by applicable law or agreed to in writing, software
 * distributed under the License is distributed on an "AS IS" BASIS,
 * WITHOUT WARRANTIES OR CONDITIONS OF ANY KIND, either express or implied.
 * See the License for the specific language governing permissions and
 * limitations under the License.
 */
object Versions {

  val crossScala = Seq("2.11.6", "2.10.5")

  /* Leverages optional Spark 'scala-2.11' profile optionally set by the user via -Dscala-2.11=true if enabled */
  lazy val scalaVersion = sys.props.get("scala-2.11") match {
    case Some(is) if is.nonEmpty && is.toBoolean => crossScala.head
    case crossBuildFor                           => crossScala.last
  }

  /* For `scalaBinaryVersion.value outside an sbt task. */
  lazy val scalaBinary = scalaVersion.dropRight(2)

  val Akka            = "2.3.4"
  val Cassandra       = "2.2.2"
  val CassandraDriver = "3.0.0-alpha3"
  val CommonsIO       = "2.4"
  val CommonsLang3    = "3.3.2"
  val Config          = "1.2.1"
  val Guava           = "16.0.1"
  val JDK             = "1.7"
  val JodaC           = "1.2"
  val JodaT           = "2.3"
  val JOpt            = "3.2"
  val Kafka           = "0.8.2.1"
  val Kafka210        = "0.8.1.1"
  val Lzf             = "0.8.4"
  val CodaHaleMetrics = "3.0.2"
  val ScalaMock       = "3.2"
  val ScalaTest       = "2.2.2"
  val Scalactic       = "2.2.2"
  val Slf4j           = "1.6.1"//1.7.7"

  // Spark version can be specified as:
  // - regular version which is present in some public Maven repository
  // - a release tag in https://github.com/apache/spark
  // - one of main branches, like master or branch-x.y, followed by "-SNAPSHOT" suffix
  // The last two cases trigger the build to clone the given revision of Spark from GitHub, build it
  // and install in a local Maven repository. This is all done automatically, however it will work
  // only on Unix/OSX operating system. Windows users have to build and install Spark manually if the
  // desired version is not yet published into a public Maven repository.
<<<<<<< HEAD
  val Spark           = "1.6.0-SNAPSHOT"
=======
  val Spark           = "1.5.1"
>>>>>>> 1caf3442
  val SparkJetty      = "8.1.14.v20131031"
  val JSR166e         = "1.1.0"
  val Airlift         = "0.6"

  val hint = (binary: String) => if (binary == "2.10") "[To build against Scala 2.11 use '-Dscala-2.11=true']" else ""

  val status = (versionInReapply: String, binaryInReapply: String) =>
    println(s"""
        |  Scala: $versionInReapply ${hint(binaryInReapply)}
        |  Scala Binary: $binaryInReapply
        |  Java: target=$JDK user=${Properties.javaVersion}
        """.stripMargin)
}<|MERGE_RESOLUTION|>--- conflicted
+++ resolved
@@ -56,11 +56,7 @@
   // and install in a local Maven repository. This is all done automatically, however it will work
   // only on Unix/OSX operating system. Windows users have to build and install Spark manually if the
   // desired version is not yet published into a public Maven repository.
-<<<<<<< HEAD
   val Spark           = "1.6.0-SNAPSHOT"
-=======
-  val Spark           = "1.5.1"
->>>>>>> 1caf3442
   val SparkJetty      = "8.1.14.v20131031"
   val JSR166e         = "1.1.0"
   val Airlift         = "0.6"
