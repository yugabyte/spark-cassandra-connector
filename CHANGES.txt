<<<<<<< HEAD
1.4.0 M2
 Includes Unreleased Patches from 1.2.5
 * Changed default query timeout from 12 seconds to 2 minutes (SPARKC-220)
 * Add a configurable delay between subsequent query retries (SPARKC-221)
 * spark.cassandra.output.throughput_mb_per_sec can now be set to a decimal (SPARKC-226)
 * Remove white spaces in c* connection host string (fix by Noorul Islam K M)


 * 1.3.0-M2 and 1.3.0-RC1 changes.

1.4.0 M1
 * Upgrade Spark to 1.4.0 (SPARKC-192)

********************************************************************************

1.3.0 (unreleased)
 Includes Unreleased Patches from 1.2.5
 * Changed default query timeout from 12 seconds to 2 minutes (SPARKC-220)
 * Add a configurable delay between subsequent query retries (SPARKC-221)
 * spark.cassandra.output.throughput_mb_per_sec can now be set to a decimal (SPARKC-226)
 * Remove white spaces in c* connection host string (fix by Noorul Islam K M)
=======
1.3.0
 * Remove white spaces in c* connection host string (fix by Noorul Islam K M)
 * Included from 1.2.5
   - Changed default query timeout from 12 seconds to 2 minutes (SPARKC-220)
   - Add a configurable delay between subsequent query retries (SPARKC-221)
   - spark.cassandra.output.throughput_mb_per_sec can now be set to a decimal (SPARKC-226)
   - Fixed connection caching, changed SSL EnabledAlgorithms to Set (SPARKC-227)
>>>>>>> 918a81bd

1.3.0 RC1
 * Fixed NoSuchElementException when using UDTs in SparkSQL (SPARKC-218)

1.3.0 M2
 * Support for loading, saving and mapping Cassandra tuples (SPARKC-172)
 * Support for mapping case classes to UDTs on saving (SPARKC-190)
 * Table and keyspace Name suggestions in DataFrames API (SPARKC-186)
 * Removed thrift completely (SPARKC-94)
   - removed cassandra-thrift.jar dependency
   - automatic split sizing based on system.size_estimates table
   - add option to manually force the number of splits
   - Cassandra listen addresses fetched from system.peers table
   - spark.cassandra.connection.(rpc|native).port replaced with spark.cassandra.connection.port
 * Refactored ColumnSelector to avoid circular dependency on TableDef (SPARKC-177)
 * Support for modifying C* Collections using saveToCassandra (SPARKC-147)
 * Added the ability to use Custom Mappers with repartitionByCassandraReplica (SPARKC-104)
 * Added methods to work with tuples in Java API (SPARKC-206)
 * Fixed input_split_size_in_mb property (SPARKC-208)
 * Fixed DataSources tests when connecting to an external cluster (SPARKC-178)
 * Added Custom UUIDType and InetAddressType to Spark Sql data type mapping (SPARKC-129)
 * Removed CassandraRelation by CassandraSourceRelation and Added cache to
   CassandraCatalog (SPARKC-163)

1.3.0 M1
 * Removed use of Thrift describe_ring and replaced it with native Java Driver
   support for fetching TokenRanges (SPARKC-93)
 * Support for converting Cassandra UDT column values to Scala case-class objects (SPARKC-4)
   - Introduced a common interface for TableDef and UserDefinedType
   - Removed ClassTag from ColumnMapper
   - Removed by-index column references and replaced them with by-name ColumnRefs
   - Created a GettableDataToMappedTypeConverter that can handle UDTs
   - ClassBasedRowReader delegates object conversion instead of doing it by itself;
     this improves unit-testability of code
 * Decoupled PredicatePushDown logic from Spark (SPARKC-166)
   - added support for Filter and Expression predicates
   - improved code testability and added unit-tests
 * Basic Datasource API integration and keyspace/cluster level settings (SPARKC-112, SPARKC-162)
 * Added support to use aliases with Tuples (SPARKC-125)

********************************************************************************

1.2.5
 * Changed default query timeout from 12 seconds to 2 minutes (SPARKC-220)
 * Add a configurable delay between subsequent query retries (SPARKC-221)
 * spark.cassandra.output.throughput_mb_per_sec can now be set to a decimal (SPARKC-226)
 * Fixed connection caching, changed SSL EnabledAlgorithms to Set (SPARKC-227)

1.2.4
 * Cassandra native count is performed by `cassandraCount` method (SPARKC-215)

1.2.3
 * Support for connection compressions configuration (SPARKC-124)
 * Support for connection encryption configuration (SPARKC-118)
 * Fix a bug to support upper case characters in UDT (SPARKC-201)
 * Meaningful exception if some partition key column is null (SPARKC-198)
 * Improved reliability of thread-leak test (SPARKC-205)

1.2.2
 * Updated Spark version to 1.2.2, Scala to 2.10.5 / 2.11.6
 * Enabled Java API artifact generation for Scala 2.11.x (SPARKC-130)
 * Fixed a bug preventing a custom type converter from being used
   when saving data. RowWriter implementations must
   perform type conversions now. (SPARKC-157)

1.2.1
 * Fixed problems with mixed case keyspaces in ReplicaMapper (SPARKC-159)

1.2.0
 * Removed conversion method rom WriteOption which accepted object of Duration type
   from Spark Streaming (SPARKC-106)
 * Fixed compilation warnings (SPARKC-76)
 * Fixed ScalaDoc warnings (SPARKC-119)
 * Synchronized TypeTag access in various places (SPARKC-123)
 * Adds both hostname and hostaddress as partition preferredLocations (SPARKC-126)

1.2.0 RC 3
 * Select aliases are no longer ignored in CassandraRow objects (SPARKC-109)
 * Fix picking up username and password from SparkConf (SPARKC-108)
 * Fix creating CassandraConnectorSource in the executor environment (SPARKC-111)

1.2.0 RC 2
 * Cross cluster table join and write for Spark SQL (SPARKC-73)
 * Enabling / disabling metrics in metrics configuration file and other metrics fixes (SPARKC-91)
 * Provided a way to set custom auth config and connection factory properties (SPARKC-105)
 * Fixed setting custom connection factory and other properties (SPAKRC-102)
 * Fixed Java API (SPARKC-95)

1.2.0 RC 1
 * More Spark SQL predicate push (SPARKC-72)
 * Fixed some Java API problems and refactored its internals (SPARKC-77)
 * Allowing specification of column to property map (aliases) for reading and writing objects
   (SPARKC-9)
 * Added interface for doing primary key joins between arbitrary RDDs and Cassandra (SPARKC-25)
 * Added method for repartitioning an RDD based upon the replication of a Cassandra Table (SPARKC-25)
 * Fixed setting batch.level and batch.buffer.size in SparkConf. (SPARKC-84)
   - Renamed output.batch.level to output.batch.grouping.key.
   - Renamed output.batch.buffer.size to output.batch.grouping.buffer.size.
   - Renamed batch grouping key option "all" to "none".
 * Error out on invalid config properties (SPARKC-90)
 * Set Java driver version to 2.1.5 and Cassandra to 2.1.3 (SPARKC-92)
 * Moved Spark streaming related methods from CassandraJavaUtil to CassandraStreamingJavaUtil
   (SPARKC-80)

1.2.0 alpha 3
 * Exposed spanBy and spanByKey in Java API (SPARKC-39)
 * Added automatic generation of Cassandra table schema from a Scala type and
   saving an RDD to a new Cassandra table by saveAsCassandraTable method (SPARKC-38)
 * Added support for write throughput limiting (SPARKC-57)
 * Added EmptyCassandraRDD (SPARKC-37)
 * Exposed authConf in CassandraConnector
 * Overridden count() implementation in CassandraRDD which uses native Cassandra count (SPARKC-52)
 * Removed custom Logging class (SPARKC-54)
 * Added support for passing the limit clause to CQL in order to fetch top n results (SPARKC-31)
 * Added support for pushing down order by clause for explicitly specifying an order of rows within
   Cassandra partition (SPARKC-32)
 * Fixed problems when rows are mapped to classes with inherited fields (SPARKC-70)
 * Support for compiling with Scala 2.10 and 2.11 (SPARKC-22)

1.2.0 alpha 2
 * All connection properties can be set on SparkConf / CassandraConnectorConf objects and
   the settings are automatically distributed to Spark Executors (SPARKC-28)
 * Report Connector metrics to Spark metrics system (SPARKC-27)
 * Upgraded to Spark 1.2.1 (SPARKC-30)
 * Add conversion from java.util.Date to java.sqlTimestamp for Spark SQL (#512)
 * Upgraded to Scala 2.11 and scala version cross build (SPARKC-22)

1.2.0 alpha 1
 * Added support for TTL and timestamp in the writer (#153)
 * Added support for UDT column types (SPARKC-1)
 * Upgraded Spark to version 1.2.0 (SPARKC-15)
 * For 1.2.0 release, table name with dot is not supported for Spark SQL,
   it will be fixed in the next release
 * Added fast spanBy and spanByKey methods to RDDs useful for grouping Cassandra
   data by partition key / clustering columns. Useful for e.g. time-series data. (SPARKC-2)
 * Refactored the write path so that the writes are now token-aware (SPARKC-5, previously #442)
 * Added support for INSET predicate pushdown (patch by granturing)

********************************************************************************

1.1.2
 * Backport SPARKC-8, retrieval of TTL and write time
 * Upgraded to Spark 1.1.1
 * Synchronized ReflectionUtil findScalaObject and findSingletonClassInstance methods
   to avoid problems with Scala 2.10 lack thread safety in the reflection subsystem (SPARKC-107)
 * Fixed populating ReadConf with properties from SparkConf (SPARKC-121)
 * Adds both hostname and hostaddress as partition preferredLocations (SPARKC-141, backport of SPARKC-126)

1.1.1
 * Fixed NoSuchElementException in SparkSQL predicate pushdown code (SPARKC-7, #454)

1.1.0
 * Switch to java driver 2.1.3 and Guava 14.0.1 (yay!).

1.1.0 rc 3
 * Fix NPE when saving CassandraRows containing null values (#446)

1.1.0 rc 2
 * Added JavaTypeConverter to make is easy to implement custom TypeConverter in Java (#429)
 * Fix SparkSQL failures caused by presence of non-selected columns of UDT type in the table.

1.1.0 rc 1
 * Fixed problem with setting a batch size in bytes (#435)
 * Fixed handling of null column values in Java API (#429)

1.1.0 beta 2
 * Fixed bug in Java API which might cause ClassNotFoundException
 * Added stubs for UDTs. It is possible to read tables with UDTs, but
   values of UDTs will come out as java driver UDTValue objects (#374)
 * Upgraded Java driver to 2.1.2 version and fixed deprecation warnings.
   Use correct protocolVersion when serializing/deserializing Cassandra columns.
 * Don't fail with "contact points contain multiple datacenters"
   if one or more of the nodes given as contact points don't have DC information,
   because they are unreachable.
 * Removed annoying slf4j warnings when running tests (#395)
 * CassandraRDD is fully lazy now - initialization no longer fetches Cassandra
   schema (#339).

1.1.0 beta 1
 * Redesigned Java API, some refactorings (#300)
 * Simplified AuthConf - more responsibility on CassandraConnectionFactory
 * Enhanced and improved performance of the embedded Kafka framework
    - Kafka consumer and producer added that are configurable
    - Kafka shutdown cleaned up
    - Kafka server more configurable for speed and use cases
 * Added new word count demo and a new Kafka streaming word count demo
 * Modified build file to allow easier module id for usages of 'sbt project'


1.1.0 alpha 4
 * Use asynchronous prefetching of multi-page ResultSets in CassandraRDD
   to reduce waiting for Cassandra query results.
 * Make token range start and end be parameters of the query, not part of the query
   template to reduce the number of statements requiring preparation.
 * Added type converter for GregorianCalendar (#334)

1.1.0 alpha 3
 * Pluggable mechanism for obtaining connections to Cassandra
   Ability to pass custom CassandraConnector to CassandraRDDs (#192)
 * Provided a row reader which allows to create RDDs of pairs of objects as well
   as RDDs of simple objects handled by type converter directly;
   added meaningful compiler messages when invalid type was provided (#88)
 * Fixed serialization problem in CassandraSQLContext by making conf transient (#310)
 * Cleaned up the SBT assembly task and added build documentation (#315)

1.1.0 alpha 2
 * Upgraded Apache Spark to 1.1.0.
 * Upgraded to be Cassandra 2.1.0 and Cassandra 2.0 compatible.
 * Added spark.cassandra.connection.local_dc option
 * Added spark.cassandra.connection.timeout_ms option
 * Added spark.cassandra.read.timeout_ms option
 * Added support for SparkSQL (#197)
 * Fixed problems with saving DStreams to Cassandra directly (#280)

1.1.0 alpha 1
 * Add an ./sbt/sbt script (like with spark) so people don't need to install sbt
 * Replace internal spark Logging with own class (#245)
 * Accept partition key predicates in CassandraRDD#where. (#37)
 * Add indexedColumn to ColumnDef (#122)
 * Upgrade Spark to version 1.0.2
 * Removed deprecated toArray, replaced with collect.
 * Updated imports to org.apache.spark.streaming.receiver
   and import org.apache.spark.streaming.receiver.ActorHelper
 * Updated streaming demo and spec for Spark 1.0.2 behavior compatibility
 * Added new StreamingEvent types for Spark 1.0.2 Receiver readiness
 * Added the following Spark Streaming dependencies to the demos module:
   Kafka, Twitter, ZeroMQ
 * Added embedded Kafka and ZooKeeper servers for the Kafka Streaming demo
   - keeping non private for user prototyping
 * Added new Kafka Spark Streaming demo which reads from Kafka
   and writes to Cassandra (Twitter and ZeroMQ are next)
 * Added new 'embedded' module
   - Refactored the 'connector' module's IT SparkRepl, CassandraServer and
     CassandraServerRunner as well as 'demos' EmbeddedKafka
     and EmbeddedZookeeper to the 'embedded' module. This allows the 'embedded'
     module to be used as a dependency by the 'connector' IT tests, demos,
     and user local quick prototyping without requiring a Spark and Cassandra
     Cluster, local or remote, to get started.

********************************************************************************
1.0.7 (unreleased)
 * Improved error message when attempting to transform CassandraRDD after deserialization (SPARKC-29)

1.0.6
 * Upgraded Java Driver to 2.0.8 and added some logging in LocalNodeFirstLoadBalancingPolicy (SPARKC-18)
 
1.0.5
 * Fixed setting output consistency level which was being set on prepared
   statements instead of being set on batches (#463)

1.0.4
 * Synchronized TypeConverter.forType methods to workaround some Scala 2.10
   reflection thread-safety problems (#235)
 * Synchronized computation of TypeTags in TypeConverter#targetTypeTag, 
   ColumnType#scalaTypeTag methods and other places to workaround some of 
   Scala 2.10 reflection thread-safety problems (#364)
 * Downgraded Guava to version 14.
   Upgraded Java driver to 2.0.7.
   Upgraded Cassandra to 2.0.11. (#366)
 * Made SparkContext variable transient in SparkContextFunctions (#373)
 * Fixed saving to tables with uppercase column names (#377)
 * Fixed saving collections of Tuple1 (#420)

1.0.3
 * Fixed handling of Cassandra rpc_address set to 0.0.0.0 (#332)

1.0.2
 * Fixed batch counter columns updates (#234, #316)
 * Expose both rpc addresses and local addresses of cassandra nodes in partition
   preferred locations (#325)
 * Cleaned up the SBT assembly task and added build documentation
   (backport of #315)

1.0.1
 * Add logging of error message when asynchronous task fails in AsyncExecutor.
   (#265)
 * Fix connection problems with fetching token ranges from hosts with
   rpc_address different than listen_address.
   Log host address(es) and ports on connection failures.
   Close thrift transport if connection fails for some reason after opening the transport,
   e.g. authentication failure.
 * Upgrade cassandra driver to 2.0.6.

1.0.0
 * Fix memory leak in PreparedStatementCache leaking PreparedStatements after
   closing Cluster objects. (#183)
 * Allow multiple comma-separated hosts in spark.cassandra.connection.host

1.0.0 RC 6
 * Fix reading a Cassandra table as an RDD of Scala class objects in REPL

1.0.0 RC 5
 * Added assembly task to the build, in order to build fat jars. (#126)
   - Added a system property flag to enable assembly for the demo module
     which is disabled by default.
   - Added simple submit script to submit a demo assembly jar to a local
     spark master
 * Fix error message on column conversion failure. (#208)
 * Add toMap and nameOf methods to CassandraRow.
   Reduce size of serialized CassandraRow. (#194)
 * Fixed a bug which caused problems with connecting to Cassandra under
   heavy load (#185)
 * Skip $_outer constructor param in ReflectionColumnMapper, fixes working with
   case classes in Spark shell, added appropriate test cases (#188)
 * Added streaming demo with documentation, new streaming page to docs,
   new README for running all demos. (#115)

1.0.0 RC 4
 * Upgrade Java driver for Cassandra to 2.0.4. (#171)
 * Added missing CassandraRDD#getPreferredLocations to improve data-locality. (#164)
 * Don't use hosts outside the datacenter of the connection host. (#137)

1.0.0 RC 3
 * Fix open Cluster leak in CassandraConnector#createSession (#142)
 * TableWriter#saveToCassandra accepts ColumnSelector instead of Seq[String] for
   passing a column list. Seq[String] still accepted for backwards compatibility,
   but deprecated.
 * Added Travis CI build yaml file.
 * Added demos module. (#84)
 * Extracted Java API into a separate module (#99)

1.0.0 RC 2
 * Language specific highlighting in the documentation (#105)
 * Fixed a bug which caused problems when a column of VarChar type was used
   in where clause. (04fd8d9)
 * Fixed an AnyObjectFactory bug which caused problems with instantiation of
   classes which were defined inside Scala objects. (#82)
 * Added support for Spark Streaming. (#89)
    - Added implicit wrappers which simplify access to Cassandra related
      functionality from StreamingContext and DStream.
    - Added a stub for further Spark Streaming integration tests.
 * Upgraded Java API. (#98)
    - Refactored existing Java API
    - Added CassandraJavaRDD as a JAVA counterpart of CassandraRDD
    - Added Java helpers for accessing Spark Streaming related methods
    - Added several integration tests
    - Added a documentation page for JAVA API
    - Extended Java API demo
    - Added a lot of API docs

1.0.0 RC 1
 * Ability to register custom TypeConverters. (#32)
 * Handle null values in StringConverter. (#79)
 * Improved error message when there are no replicas in the local DC. (#69)

1.0.0 beta 2
 * DSE compatibility improvements. (#64)
    - Column types and type converters use TypeTags instead of Strings to
      announce their types.
    - CassandraRDD#tableDef is public now.
    - Added methods for getting keyspaces and tables by name from the Schema.
    - Refactored Schema class - loading schema from Cassandra moved
      from the constructor to a factory method.
    - Remove unused methods for returning system keyspaces from Schema.
 * Improved JavaDoc explaining CassandraConnector withClusterDo
   and withSessionDo semantics.
 * Support for updating counter columns. (#27)
 * Configure consistency level for reads/writes. Set default consistency
   levels to LOCAL_ONE for reads and writes. (#42)
 * Values passed as arguments to `where` are converted to proper types
   expected by the java-driver. (#26)
 * Include more information in the exception message when query in
   CassandraRDD fails. (#69)
 * Fallback to describe_ring in case describe_local_ring does not exist to
   improve compatibility with earlier Cassandra versions. (#47)
 * Session object sharing in CassandraConnector. (#41 and #53)
 * Modify cassandra.* configuration settings to prefix with "spark." so they
   can be used from spark-shell and set via conf/spark-default.conf (#51)
 * Fixed race condition in AsyncExecutor causing inaccuracy of success/failure
   counters. (#40)
 * Added Java API. Fixed a bug in ClassBasedRowReader which caused
   problems when data were read into Java beans. Added type converters
   for boxed Java primitive types. (#11)
 * Extracted out initial testkit for unit and integration tests, and future
   testkit module.
 * Added new WritableToCassandra trait which both RDDFunction and
   DStreamFunction both implement. Documentation moved to WritableToCassandra.
 * Fixed broken links in API documentation.
 * Refactored RDDFunctions and DStreamFunctions - merged saveToCassandra
   overloaded methods into a single method with defaults.

1.0.0 beta 1
 * CassandraRDD#createStatement doesn't obtain a new session, but reuses
   the task's Session.
 * Integration tests. (#12)
 * Added contains and indexOf methods to CassandraRow. Missing value from
   CassandraRow does not break writing - null is written instead.
 * Caching of PreparedStatements. Subsequent preparations of the same
   PreparedStatement are returned from the cache and don't cause
   a warning. (#3)
 * Move partitioner ForkJoinPool to companion object to share it between RDD's.
   (#24)
 * Fixed thread-safety of ClassBasedRowReader.
 * Detailed user guide with code examples, reviewed by Kris Hahn. (#15)
 * Support for saving RDD[CassandraRow]. New demo program copying data from one
   table to another. (#16)
 * Using a PreparedStatement make createStatement method compatible with
   Cassandra 1.2.x. (#17)
 * More and better logging. Using org.apache.spark.Logging instead of log4j.
   (#13)
 * Better error message when attempting to write to a table that doesn't exist.
   (#1)
 * Added more robust scala build to allow for future clean releases, and
   publish settings for later integration. (#8)
 * Refactored classes and objects used for authentication to support pluggable
   authentication.
 * Record cause of TypeConversionException.
 * Improved error messages informing about failure to convert column value.
   Fixed missing conversion for setters.
 * Split CassandraWriter into RowWriter and TableWriter.
 * Refactored package structure. Moved classes from rdd to rdd.reader
   and rdd.partitioner packages. Renamed RowTransformers to RowReaders.
 * Fix writing ByteBuffers to Cassandra.
 * Throw meaningful exception when non-existing column is requested by name.
 * Add isNull method on CassandraRow.
 * Fix converting blobs to arrays of bytes in CassandraRow. Fix printing blobs
   and collections.<|MERGE_RESOLUTION|>--- conflicted
+++ resolved
@@ -1,26 +1,17 @@
-<<<<<<< HEAD
 1.4.0 M2
- Includes Unreleased Patches from 1.2.5
- * Changed default query timeout from 12 seconds to 2 minutes (SPARKC-220)
- * Add a configurable delay between subsequent query retries (SPARKC-221)
- * spark.cassandra.output.throughput_mb_per_sec can now be set to a decimal (SPARKC-226)
- * Remove white spaces in c* connection host string (fix by Noorul Islam K M)
-
-
- * 1.3.0-M2 and 1.3.0-RC1 changes.
+ * Includes unreleased patches from 1.2.5
+   - Changed default query timeout from 12 seconds to 2 minutes (SPARKC-220)
+   - Add a configurable delay between subsequent query retries (SPARKC-221)
+   - spark.cassandra.output.throughput_mb_per_sec can now be set to a decimal (SPARKC-226)
+ * Includes unreleased patches from 1.3.0
+   - Remove white spaces in c* connection host string (fix by Noorul Islam K M)
+ * Includes all changes up to 1.3.0-RC1.
 
 1.4.0 M1
  * Upgrade Spark to 1.4.0 (SPARKC-192)
 
 ********************************************************************************
 
-1.3.0 (unreleased)
- Includes Unreleased Patches from 1.2.5
- * Changed default query timeout from 12 seconds to 2 minutes (SPARKC-220)
- * Add a configurable delay between subsequent query retries (SPARKC-221)
- * spark.cassandra.output.throughput_mb_per_sec can now be set to a decimal (SPARKC-226)
- * Remove white spaces in c* connection host string (fix by Noorul Islam K M)
-=======
 1.3.0
  * Remove white spaces in c* connection host string (fix by Noorul Islam K M)
  * Included from 1.2.5
@@ -28,7 +19,6 @@
    - Add a configurable delay between subsequent query retries (SPARKC-221)
    - spark.cassandra.output.throughput_mb_per_sec can now be set to a decimal (SPARKC-226)
    - Fixed connection caching, changed SSL EnabledAlgorithms to Set (SPARKC-227)
->>>>>>> 918a81bd
 
 1.3.0 RC1
  * Fixed NoSuchElementException when using UDTs in SparkSQL (SPARKC-218)
