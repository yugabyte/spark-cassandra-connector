--- conflicted
+++ resolved
@@ -1,4 +1,3 @@
-<<<<<<< HEAD
 1.5.0
  * Fixed assembly build (SPARKC-311)
  * Upgrade Cassandra version to 3.0.2 by default and allow to specify arbitrary Cassandra version for
@@ -35,11 +34,10 @@
  * Spark 1.5 initial integration (SPARKC-241)
 
 ********************************************************************************
-=======
+
 1.4.3
  * Disable delayed retrying (SPARKC-360)
  * Improve DataFrames ErrorIfExists Message (SPARKC-338)
->>>>>>> 41e4b009
 
 1.4.2
  * SqlRowWriter not using Cached Converters (SPARKC-329)
