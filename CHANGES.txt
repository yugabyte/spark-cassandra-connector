<<<<<<< HEAD
1.3.0 RC1
 * Fixed NoSuchElementException when using UDTs in SparkSQL (SPARKC-218)

1.3.0 M2
 * Support for loading, saving and mapping Cassandra tuples (SPARKC-172)
 * Support for mapping case classes to UDTs on saving (SPARKC-190)
 * Table and keyspace Name suggestions in DataFrames API (SPARKC-186)
 * Removed thrift completely (SPARKC-94)
   - removed cassandra-thrift.jar dependency
   - automatic split sizing based on system.size_estimates table
   - add option to manually force the number of splits
   - Cassandra listen addresses fetched from system.peers table
   - spark.cassandra.connection.(rpc|native).port replaced with spark.cassandra.connection.port
 * Refactored ColumnSelector to avoid circular dependency on TableDef (SPARKC-177)
 * Support for modifying C* Collections using saveToCassandra (SPARKC-147)
 * Added the ability to use Custom Mappers with repartitionByCassandraReplica (SPARKC-104)
 * Added methods to work with tuples in Java API (SPARKC-206)
 * Fixed input_split_size_in_mb property (SPARKC-208)
 * Fixed DataSources tests when connecting to an external cluster (SPARKC-178)
 * Added Custom UUIDType and InetAddressType to Spark Sql data type mapping (SPARKC-129)
 * Removed CassandraRelation by CassandraSourceRelation and Added cache to
   CassandraCatalog (SPARKC-163)

1.3.0 M1
 * Removed use of Thrift describe_ring and replaced it with native Java Driver
   support for fetching TokenRanges (SPARKC-93)
 * Support for converting Cassandra UDT column values to Scala case-class objects (SPARKC-4)
   - Introduced a common interface for TableDef and UserDefinedType
   - Removed ClassTag from ColumnMapper
   - Removed by-index column references and replaced them with by-name ColumnRefs
   - Created a GettableDataToMappedTypeConverter that can handle UDTs
   - ClassBasedRowReader delegates object conversion instead of doing it by itself;
     this improves unit-testability of code
 * Decoupled PredicatePushDown logic from Spark (SPARKC-166)
   - added support for Filter and Expression predicates
   - improved code testability and added unit-tests
 * Basic Datasource API integration and keyspace/cluster level settings (SPARKC-112, SPARKC-162)
 * Added support to use aliases with Tuples (SPARKC-125)

********************************************************************************
=======
1.2.5
 * Changed default query timeout from 12 seconds to 2 minutes (SPARKC-220)
>>>>>>> 5bbbf78b

1.2.4
 * Cassandra native count is performed by `cassandraCount` method (SPARKC-215)
 * Add a configurable delay between subsequent query retries (SPARKC-221)

1.2.3
 * Support for connection compressions configuration (SPARKC-124)
 * Support for connection encryption configuration (SPARKC-118)
 * Fix a bug to support upper case characters in UDT (SPARKC-201)
 * Meaningful exception if some partition key column is null (SPARKC-198)
 * Improved reliability of thread-leak test (SPARKC-205)

1.2.2
 * Updated Spark version to 1.2.2, Scala to 2.10.5 / 2.11.6
 * Enabled Java API artifact generation for Scala 2.11.x (SPARKC-130)
 * Fixed a bug preventing a custom type converter from being used
   when saving data. RowWriter implementations must
   perform type conversions now. (SPARKC-157)

1.2.1
 * Fixed problems with mixed case keyspaces in ReplicaMapper (SPARKC-159)

1.2.0
 * Removed conversion method rom WriteOption which accepted object of Duration type
   from Spark Streaming (SPARKC-106)
 * Fixed compilation warnings (SPARKC-76)
 * Fixed ScalaDoc warnings (SPARKC-119)
 * Synchronized TypeTag access in various places (SPARKC-123)
 * Adds both hostname and hostaddress as partition preferredLocations (SPARKC-126)

1.2.0 RC 3
 * Select aliases are no longer ignored in CassandraRow objects (SPARKC-109)
 * Fix picking up username and password from SparkConf (SPARKC-108)
 * Fix creating CassandraConnectorSource in the executor environment (SPARKC-111)

1.2.0 RC 2
 * Cross cluster table join and write for Spark SQL (SPARKC-73)
 * Enabling / disabling metrics in metrics configuration file and other metrics fixes (SPARKC-91)
 * Provided a way to set custom auth config and connection factory properties (SPARKC-105)
 * Fixed setting custom connection factory and other properties (SPAKRC-102)
 * Fixed Java API (SPARKC-95)

1.2.0 RC 1
 * More Spark SQL predicate push (SPARKC-72)
 * Fixed some Java API problems and refactored its internals (SPARKC-77)
 * Allowing specification of column to property map (aliases) for reading and writing objects
   (SPARKC-9)
 * Added interface for doing primary key joins between arbitrary RDDs and Cassandra (SPARKC-25)
 * Added method for repartitioning an RDD based upon the replication of a Cassandra Table (SPARKC-25)
 * Fixed setting batch.level and batch.buffer.size in SparkConf. (SPARKC-84)
   - Renamed output.batch.level to output.batch.grouping.key.
   - Renamed output.batch.buffer.size to output.batch.grouping.buffer.size.
   - Renamed batch grouping key option "all" to "none".
 * Error out on invalid config properties (SPARKC-90)
 * Set Java driver version to 2.1.5 and Cassandra to 2.1.3 (SPARKC-92)
 * Moved Spark streaming related methods from CassandraJavaUtil to CassandraStreamingJavaUtil
   (SPARKC-80)

1.2.0 alpha 3
 * Exposed spanBy and spanByKey in Java API (SPARKC-39)
 * Added automatic generation of Cassandra table schema from a Scala type and
   saving an RDD to a new Cassandra table by saveAsCassandraTable method (SPARKC-38)
 * Added support for write throughput limiting (SPARKC-57)
 * Added EmptyCassandraRDD (SPARKC-37)
 * Exposed authConf in CassandraConnector
 * Overridden count() implementation in CassandraRDD which uses native Cassandra count (SPARKC-52)
 * Removed custom Logging class (SPARKC-54)
 * Added support for passing the limit clause to CQL in order to fetch top n results (SPARKC-31)
 * Added support for pushing down order by clause for explicitly specifying an order of rows within
   Cassandra partition (SPARKC-32)
 * Fixed problems when rows are mapped to classes with inherited fields (SPARKC-70)
 * Support for compiling with Scala 2.10 and 2.11 (SPARKC-22)

1.2.0 alpha 2
 * All connection properties can be set on SparkConf / CassandraConnectorConf objects and
   the settings are automatically distributed to Spark Executors (SPARKC-28)
 * Report Connector metrics to Spark metrics system (SPARKC-27)
 * Upgraded to Spark 1.2.1 (SPARKC-30)
 * Add conversion from java.util.Date to java.sqlTimestamp for Spark SQL (#512)
 * Upgraded to Scala 2.11 and scala version cross build (SPARKC-22)

1.2.0 alpha 1
 * Added support for TTL and timestamp in the writer (#153)
 * Added support for UDT column types (SPARKC-1)
 * Upgraded Spark to version 1.2.0 (SPARKC-15)
 * For 1.2.0 release, table name with dot is not supported for Spark SQL,
   it will be fixed in the next release
 * Added fast spanBy and spanByKey methods to RDDs useful for grouping Cassandra
   data by partition key / clustering columns. Useful for e.g. time-series data. (SPARKC-2)
 * Refactored the write path so that the writes are now token-aware (SPARKC-5, previously #442)
 * Added support for INSET predicate pushdown (patch by granturing)

********************************************************************************

1.1.2
 * Backport SPARKC-8, retrieval of TTL and write time
 * Upgraded to Spark 1.1.1
 * Synchronized ReflectionUtil findScalaObject and findSingletonClassInstance methods
   to avoid problems with Scala 2.10 lack thread safety in the reflection subsystem (SPARKC-107)
 * Fixed populating ReadConf with properties from SparkConf (SPARKC-121)
 * Adds both hostname and hostaddress as partition preferredLocations (SPARKC-141, backport of SPARKC-126)

1.1.1
 * Fixed NoSuchElementException in SparkSQL predicate pushdown code (SPARKC-7, #454)

1.1.0
 * Switch to java driver 2.1.3 and Guava 14.0.1 (yay!).

1.1.0 rc 3
 * Fix NPE when saving CassandraRows containing null values (#446)

1.1.0 rc 2
 * Added JavaTypeConverter to make is easy to implement custom TypeConverter in Java (#429)
 * Fix SparkSQL failures caused by presence of non-selected columns of UDT type in the table.

1.1.0 rc 1
 * Fixed problem with setting a batch size in bytes (#435)
 * Fixed handling of null column values in Java API (#429)

1.1.0 beta 2
 * Fixed bug in Java API which might cause ClassNotFoundException
 * Added stubs for UDTs. It is possible to read tables with UDTs, but
   values of UDTs will come out as java driver UDTValue objects (#374)
 * Upgraded Java driver to 2.1.2 version and fixed deprecation warnings.
   Use correct protocolVersion when serializing/deserializing Cassandra columns.
 * Don't fail with "contact points contain multiple datacenters"
   if one or more of the nodes given as contact points don't have DC information,
   because they are unreachable.
 * Removed annoying slf4j warnings when running tests (#395)
 * CassandraRDD is fully lazy now - initialization no longer fetches Cassandra
   schema (#339).

1.1.0 beta 1
 * Redesigned Java API, some refactorings (#300)
 * Simplified AuthConf - more responsibility on CassandraConnectionFactory
 * Enhanced and improved performance of the embedded Kafka framework
    - Kafka consumer and producer added that are configurable
    - Kafka shutdown cleaned up
    - Kafka server more configurable for speed and use cases
 * Added new word count demo and a new Kafka streaming word count demo
 * Modified build file to allow easier module id for usages of 'sbt project'


1.1.0 alpha 4
 * Use asynchronous prefetching of multi-page ResultSets in CassandraRDD
   to reduce waiting for Cassandra query results.
 * Make token range start and end be parameters of the query, not part of the query
   template to reduce the number of statements requiring preparation.
 * Added type converter for GregorianCalendar (#334)

1.1.0 alpha 3
 * Pluggable mechanism for obtaining connections to Cassandra
   Ability to pass custom CassandraConnector to CassandraRDDs (#192)
 * Provided a row reader which allows to create RDDs of pairs of objects as well
   as RDDs of simple objects handled by type converter directly;
   added meaningful compiler messages when invalid type was provided (#88)
 * Fixed serialization problem in CassandraSQLContext by making conf transient (#310)
 * Cleaned up the SBT assembly task and added build documentation (#315)

1.1.0 alpha 2
 * Upgraded Apache Spark to 1.1.0.
 * Upgraded to be Cassandra 2.1.0 and Cassandra 2.0 compatible.
 * Added spark.cassandra.connection.local_dc option
 * Added spark.cassandra.connection.timeout_ms option
 * Added spark.cassandra.read.timeout_ms option
 * Added support for SparkSQL (#197)
 * Fixed problems with saving DStreams to Cassandra directly (#280)

1.1.0 alpha 1
 * Add an ./sbt/sbt script (like with spark) so people don't need to install sbt
 * Replace internal spark Logging with own class (#245)
 * Accept partition key predicates in CassandraRDD#where. (#37)
 * Add indexedColumn to ColumnDef (#122)
 * Upgrade Spark to version 1.0.2
 * Removed deprecated toArray, replaced with collect.
 * Updated imports to org.apache.spark.streaming.receiver
   and import org.apache.spark.streaming.receiver.ActorHelper
 * Updated streaming demo and spec for Spark 1.0.2 behavior compatibility
 * Added new StreamingEvent types for Spark 1.0.2 Receiver readiness
 * Added the following Spark Streaming dependencies to the demos module:
   Kafka, Twitter, ZeroMQ
 * Added embedded Kafka and ZooKeeper servers for the Kafka Streaming demo
   - keeping non private for user prototyping
 * Added new Kafka Spark Streaming demo which reads from Kafka
   and writes to Cassandra (Twitter and ZeroMQ are next)
 * Added new 'embedded' module
   - Refactored the 'connector' module's IT SparkRepl, CassandraServer and
     CassandraServerRunner as well as 'demos' EmbeddedKafka
     and EmbeddedZookeeper to the 'embedded' module. This allows the 'embedded'
     module to be used as a dependency by the 'connector' IT tests, demos,
     and user local quick prototyping without requiring a Spark and Cassandra
     Cluster, local or remote, to get started.

********************************************************************************
1.0.7 (unreleased)
 * Improved error message when attempting to transform CassandraRDD after deserialization (SPARKC-29)

1.0.6
 * Upgraded Java Driver to 2.0.8 and added some logging in LocalNodeFirstLoadBalancingPolicy (SPARKC-18)
 
1.0.5
 * Fixed setting output consistency level which was being set on prepared
   statements instead of being set on batches (#463)

1.0.4
 * Synchronized TypeConverter.forType methods to workaround some Scala 2.10
   reflection thread-safety problems (#235)
 * Synchronized computation of TypeTags in TypeConverter#targetTypeTag, 
   ColumnType#scalaTypeTag methods and other places to workaround some of 
   Scala 2.10 reflection thread-safety problems (#364)
 * Downgraded Guava to version 14.
   Upgraded Java driver to 2.0.7.
   Upgraded Cassandra to 2.0.11. (#366)
 * Made SparkContext variable transient in SparkContextFunctions (#373)
 * Fixed saving to tables with uppercase column names (#377)
 * Fixed saving collections of Tuple1 (#420)

1.0.3
 * Fixed handling of Cassandra rpc_address set to 0.0.0.0 (#332)

1.0.2
 * Fixed batch counter columns updates (#234, #316)
 * Expose both rpc addresses and local addresses of cassandra nodes in partition
   preferred locations (#325)
 * Cleaned up the SBT assembly task and added build documentation
   (backport of #315)

1.0.1
 * Add logging of error message when asynchronous task fails in AsyncExecutor.
   (#265)
 * Fix connection problems with fetching token ranges from hosts with
   rpc_address different than listen_address.
   Log host address(es) and ports on connection failures.
   Close thrift transport if connection fails for some reason after opening the transport,
   e.g. authentication failure.
 * Upgrade cassandra driver to 2.0.6.

1.0.0
 * Fix memory leak in PreparedStatementCache leaking PreparedStatements after
   closing Cluster objects. (#183)
 * Allow multiple comma-separated hosts in spark.cassandra.connection.host

1.0.0 RC 6
 * Fix reading a Cassandra table as an RDD of Scala class objects in REPL

1.0.0 RC 5
 * Added assembly task to the build, in order to build fat jars. (#126)
   - Added a system property flag to enable assembly for the demo module
     which is disabled by default.
   - Added simple submit script to submit a demo assembly jar to a local
     spark master
 * Fix error message on column conversion failure. (#208)
 * Add toMap and nameOf methods to CassandraRow.
   Reduce size of serialized CassandraRow. (#194)
 * Fixed a bug which caused problems with connecting to Cassandra under
   heavy load (#185)
 * Skip $_outer constructor param in ReflectionColumnMapper, fixes working with
   case classes in Spark shell, added appropriate test cases (#188)
 * Added streaming demo with documentation, new streaming page to docs,
   new README for running all demos. (#115)

1.0.0 RC 4
 * Upgrade Java driver for Cassandra to 2.0.4. (#171)
 * Added missing CassandraRDD#getPreferredLocations to improve data-locality. (#164)
 * Don't use hosts outside the datacenter of the connection host. (#137)

1.0.0 RC 3
 * Fix open Cluster leak in CassandraConnector#createSession (#142)
 * TableWriter#saveToCassandra accepts ColumnSelector instead of Seq[String] for
   passing a column list. Seq[String] still accepted for backwards compatibility,
   but deprecated.
 * Added Travis CI build yaml file.
 * Added demos module. (#84)
 * Extracted Java API into a separate module (#99)

1.0.0 RC 2
 * Language specific highlighting in the documentation (#105)
 * Fixed a bug which caused problems when a column of VarChar type was used
   in where clause. (04fd8d9)
 * Fixed an AnyObjectFactory bug which caused problems with instantiation of
   classes which were defined inside Scala objects. (#82)
 * Added support for Spark Streaming. (#89)
    - Added implicit wrappers which simplify access to Cassandra related
      functionality from StreamingContext and DStream.
    - Added a stub for further Spark Streaming integration tests.
 * Upgraded Java API. (#98)
    - Refactored existing Java API
    - Added CassandraJavaRDD as a JAVA counterpart of CassandraRDD
    - Added Java helpers for accessing Spark Streaming related methods
    - Added several integration tests
    - Added a documentation page for JAVA API
    - Extended Java API demo
    - Added a lot of API docs

1.0.0 RC 1
 * Ability to register custom TypeConverters. (#32)
 * Handle null values in StringConverter. (#79)
 * Improved error message when there are no replicas in the local DC. (#69)

1.0.0 beta 2
 * DSE compatibility improvements. (#64)
    - Column types and type converters use TypeTags instead of Strings to
      announce their types.
    - CassandraRDD#tableDef is public now.
    - Added methods for getting keyspaces and tables by name from the Schema.
    - Refactored Schema class - loading schema from Cassandra moved
      from the constructor to a factory method.
    - Remove unused methods for returning system keyspaces from Schema.
 * Improved JavaDoc explaining CassandraConnector withClusterDo
   and withSessionDo semantics.
 * Support for updating counter columns. (#27)
 * Configure consistency level for reads/writes. Set default consistency
   levels to LOCAL_ONE for reads and writes. (#42)
 * Values passed as arguments to `where` are converted to proper types
   expected by the java-driver. (#26)
 * Include more information in the exception message when query in
   CassandraRDD fails. (#69)
 * Fallback to describe_ring in case describe_local_ring does not exist to
   improve compatibility with earlier Cassandra versions. (#47)
 * Session object sharing in CassandraConnector. (#41 and #53)
 * Modify cassandra.* configuration settings to prefix with "spark." so they
   can be used from spark-shell and set via conf/spark-default.conf (#51)
 * Fixed race condition in AsyncExecutor causing inaccuracy of success/failure
   counters. (#40)
 * Added Java API. Fixed a bug in ClassBasedRowReader which caused
   problems when data were read into Java beans. Added type converters
   for boxed Java primitive types. (#11)
 * Extracted out initial testkit for unit and integration tests, and future
   testkit module.
 * Added new WritableToCassandra trait which both RDDFunction and
   DStreamFunction both implement. Documentation moved to WritableToCassandra.
 * Fixed broken links in API documentation.
 * Refactored RDDFunctions and DStreamFunctions - merged saveToCassandra
   overloaded methods into a single method with defaults.

1.0.0 beta 1
 * CassandraRDD#createStatement doesn't obtain a new session, but reuses
   the task's Session.
 * Integration tests. (#12)
 * Added contains and indexOf methods to CassandraRow. Missing value from
   CassandraRow does not break writing - null is written instead.
 * Caching of PreparedStatements. Subsequent preparations of the same
   PreparedStatement are returned from the cache and don't cause
   a warning. (#3)
 * Move partitioner ForkJoinPool to companion object to share it between RDD's.
   (#24)
 * Fixed thread-safety of ClassBasedRowReader.
 * Detailed user guide with code examples, reviewed by Kris Hahn. (#15)
 * Support for saving RDD[CassandraRow]. New demo program copying data from one
   table to another. (#16)
 * Using a PreparedStatement make createStatement method compatible with
   Cassandra 1.2.x. (#17)
 * More and better logging. Using org.apache.spark.Logging instead of log4j.
   (#13)
 * Better error message when attempting to write to a table that doesn't exist.
   (#1)
 * Added more robust scala build to allow for future clean releases, and
   publish settings for later integration. (#8)
 * Refactored classes and objects used for authentication to support pluggable
   authentication.
 * Record cause of TypeConversionException.
 * Improved error messages informing about failure to convert column value.
   Fixed missing conversion for setters.
 * Split CassandraWriter into RowWriter and TableWriter.
 * Refactored package structure. Moved classes from rdd to rdd.reader
   and rdd.partitioner packages. Renamed RowTransformers to RowReaders.
 * Fix writing ByteBuffers to Cassandra.
 * Throw meaningful exception when non-existing column is requested by name.
 * Add isNull method on CassandraRow.
 * Fix converting blobs to arrays of bytes in CassandraRow. Fix printing blobs
   and collections.<|MERGE_RESOLUTION|>--- conflicted
+++ resolved
@@ -1,4 +1,6 @@
-<<<<<<< HEAD
+ * (pulled) Changed default query timeout from 12 seconds to 2 minutes (SPARKC-220)
+ * (pulled) Add a configurable delay between subsequent query retries (SPARKC-221)
+
 1.3.0 RC1
  * Fixed NoSuchElementException when using UDTs in SparkSQL (SPARKC-218)
 
@@ -39,14 +41,13 @@
  * Added support to use aliases with Tuples (SPARKC-125)
 
 ********************************************************************************
-=======
+
 1.2.5
  * Changed default query timeout from 12 seconds to 2 minutes (SPARKC-220)
->>>>>>> 5bbbf78b
+ * Add a configurable delay between subsequent query retries (SPARKC-221)
 
 1.2.4
  * Cassandra native count is performed by `cassandraCount` method (SPARKC-215)
- * Add a configurable delay between subsequent query retries (SPARKC-221)
 
 1.2.3
  * Support for connection compressions configuration (SPARKC-124)
