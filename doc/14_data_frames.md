# Documentation

## Datasets (Previously DataFrames)

Datasets provide a new API for manipulating data within Spark. These provide a more user
friendly experience than pure Scala for common queries. The Spark Cassandra Connector provides
an integrated Data Source to make creating Cassandra Datasets easy.

[What happened to DataFrames?](#what-happened-to-dataframes)

Spark Docs:
* [Data Sources](https://spark.apache.org/docs/latest/sql-programming-guide.html#data-sources)
* [Datasets and DataFrames](https://spark.apache.org/docs/latest/sql-programming-guide.html#datasets-and-dataframes)

### Datasource Specific Options
DataSources in Spark take a map of Options which define how the source should act. The
Connector provides a CassandraSource which recognizes the following key/value pairs.
Those followed with a default of N/A are required, all others are optional.

<<<<<<< HEAD
| Option Key  | Controls                                                     | Values        | Default  |
|-------------|--------------------------------------------------------------|---------------|----------|
| table       | The Cassandra table to connect to                            | String        | N/A      |
| keyspace    | The keyspace where table is looked for                       | String        | N/A      |
| cluster     | The group of the Cluster Level Settings to inherit           | String        | "default"|
| pushdown    | Enables pushing down predicates to Cassandra when applicable | (true,false)  | true     |
=======
| Option Key  | Controls                                              | Values        | Default  |
|-------------|-------------------------------------------------------|---------------|----------|
| table       | The Cassandra table to connect to                     | String        | N/A      |
| keyspace    | The keyspace where table is looked for                | String        | N/A      |
| cluster     | The group of the Cluster Level Settings to inherit    | String        | "default"|
| pushdown    | Enables pushing down predicates to C* when applicable | (true,false)  | true     |
| confirm.truncate | Confirm to truncate table when use Save.overwrite mode | (true,false) | false |
>>>>>>> ad728444

#### General Read, Write and Connection Options
Any normal Spark Connector configuration options for Connecting, Reading or Writing
can be passed through as Dataset options as well. When using the `read` command below these
options should appear exactly the same as when set in the SparkConf. See 
[Config Helpers](#example-using-typesafe-parameter-configuration-options) for
typed helpers for setting these options.

#### Setting Cluster and Keyspace Level Options
The connector also provides a way to describe the options which should be applied to all
Datasets within a cluster or within a keyspace. When a property has been specified at the
table level it will override the default keyspace or cluster property.

To add these properties add keys to your `SparkConf` use the helpers explained 
 in the next section or by manually entering them in the format

    clusterName:keyspaceName/propertyName
    
#### Example Using TypeSafe Parameter Configuration Options
There are also some helper methods which simplify setting Spark Cassandra 
Connector related parameters. This makes it easier to set parameters without
remembering the above syntax:
```scala
import org.apache.spark.sql.cassandra._

import com.datastax.spark.connector.cql.CassandraConnectorConf
import com.datastax.spark.connector.rdd.ReadConf

// set params for all clusters and keyspaces
spark.setCassandraConf(CassandraConnectorConf.KeepAliveMillisParam.option(10000))

// set params for the particular cluster
spark.setCassandraConf("Cluster1", CassandraConnectorConf.ConnectionHostParam.option("127.0.0.1") ++ CassandraConnectorConf.ConnectionPortParam.option(12345))
spark.setCassandraConf("Cluster2", CassandraConnectorConf.ConnectionHostParam.option("127.0.0.2"))

// set params for the particular keyspace 
spark.setCassandraConf("Cluster1", "ks1", ReadConf.SplitSizeInMBParam.option(128))
spark.setCassandraConf("Cluster1", "ks2", ReadConf.SplitSizeInMBParam.option(64))
spark.setCassandraConf("Cluster2", "ks3", ReadConf.SplitSizeInMBParam.option(80))
```

#### Example Changing Cluster/Keyspace Level Properties
```scala
spark.setCassandraConf("ClusterOne", "ks1", ReadConf.SplitSizeInMBParam.option(32))
spark.setCassandraConf("default", "test", ReadConf.SplitSizeInMBParam.option(128))

val df = spark
  .read
  .format("org.apache.spark.sql.cassandra")
  .options(Map( "table" -> "words", "keyspace" -> "test"))
  .load() // This Dataset will use a spark.cassandra.input.size of 128

val otherdf =  spark
  .read
  .format("org.apache.spark.sql.cassandra")
  .options(Map( "table" -> "words", "keyspace" -> "test" , "cluster" -> "ClusterOne"))
  .load() // This Dataset will use a spark.cassandra.input.size of 32

val lastdf = spark
  .read
  .format("org.apache.spark.sql.cassandra")
  .options(Map(
    "table" -> "words",
    "keyspace" -> "test" ,
    "cluster" -> "ClusterOne",
    "spark.cassandra.input.split.size_in_mb" -> 48
    )
  ).load() // This Dataset will use a spark.cassandra.input.split.size of 48
```

### Creating Datasets using Read Commands

The most programmatic way to create a Dataset is to invoke a `read` command on the SparkSession. This
will build a `DataFrameReader`. Specify `format` as `org.apache.spark.sql.cassandra`.
You can then use `options` to give a map of `Map[String,String]` of options as described above.
Then finish by calling `load` to actually get a `Dataset`. This code is all lazy
and will not actually load any data until an action is called.
 
As well as specifying all these parameters manually, we offer a set of 
[helper functions](#example-using-format-helper-functions) to make this easier as well.


#### Example Creating a Dataset using a Read Command
```scala
val df = spark
  .read
  .format("org.apache.spark.sql.cassandra")
  .options(Map( "table" -> "words", "keyspace" -> "test" ))
  .load()
  
df.show
```
```
word count
cat  30
fox  40
```

There are also some helper methods which can make creating Datasets easier. They can 
be accessed after importing `org.apache.spark.sql.cassandra` package. In the following 
example, all the commands used to create the Dataset are equivalent:

#### Example Using Format Helper Functions
```scala
import org.apache.spark.sql.cassandra._

val df = spark
  .read
  .cassandraFormat("words", "test")
  .load()
 
//Loading an Dataset using a format helper and a option helper
val df = spark
  .read
  .cassandraFormat("words", "test")
  .options(ReadConf.SplitSizeInMBParam.option(32))
  .load()
  
```

### Creating Datasets using Spark SQL

Accessing Datasets using Spark SQL involves creating temporary views with the format 
 as `org.apache.spark.sql.cassandra`. The `OPTIONS` passed to this table are used to
establish a relation between the CassandraTable and the Spark catalog reference.

#### Example Creating a Source Using Spark SQL:

Create Relation with the Cassandra table test.words
```scala
val createDDL = """CREATE TEMPORARY VIEW words
     USING org.apache.spark.sql.cassandra
     OPTIONS (
     table "words",
     keyspace "test",
     cluster "Test Cluster",
     pushdown "true")"""
spark.sql(createDDL) // Creates Catalog Entry registering an existing Cassandra Table
spark.sql("SELECT * FROM words").show
spark.sql("SELECT * FROM words WHERE word = 'fox'").show
```

### Persisting a Dataset to Cassandra Using the Save Command
Datasets provide a save function which allows them to persist their data to another
DataSource. The connector supports using this feature to persist a Dataset to a Cassandra
table.

#### Example Copying Between Two Tables Using Datasets
```scala

val df = spark
  .read
  .cassandraFormat("words", "test")
  .load()

df.write
  .cassandraFormat("words_copy", "test")
  .save()
```

Similarly to reading Cassandra tables into Datasets, we have some helper methods for the write path which are 
provided by `org.apache.spark.sql.cassandra` package. In the following example, all the commands are equivalent:

#### Example Using Helper Commands to Write Datasets
```scala
import org.apache.spark.sql.cassandra._

df.write
  .format("org.apache.spark.sql.cassandra")
  .options(Map("table" -> "words_copy", "keyspace" -> "test", "cluster" -> "cluster_B"))
  .save()

df.write
  .cassandraFormat("words_copy", "test", "cluster_B")
  .save()

```

### Setting Connector Specific Options on Datasets
Connector specific options can be set by invoking `options` method on either `DataFrameReader` or `DataFrameWriter`. 
There are several settings you may want to change in `ReadConf`, `WriteConf`, `CassandraConnectorConf`, `AuthConf` and
others. Those settings are identified by instances of `ConfigParameter` case class which offers an easy way to apply 
the option which it represents to a `DataFrameReader` or `DataFrameWriter`. 

Suppose we want to set `spark.cassandra.read.timeout_ms` to 7 seconds on some `DataFrameReader`, we can do this both 
ways:
```scala
option("spark.cassandra.read.timeout_ms", "7000")
```
Since this setting is represented by `CassandraConnectorConf.ReadTimeoutParam` we can simply do:
```scala
options(CassandraConnectorConf.ReadTimeoutParam.sqlOption("7000"))
```

Each parameter, that is, each instance of `ConfigParameter` allows to invoke `apply` method with a single parameter. 
That method returns a `Map[String, String]` (note that you need to use `options` instead of `option`) so setting 
multiple parameters can be chained:
```scala
options(CassandraConnectorConf.ReadTimeoutParam.sqlOption("7000") ++ ReadConf.TaskMetricParam.sqlOption(true))
```

### Creating a New Cassandra Table From a Dataset Schema
Spark Cassandra Connector adds a method to `Dataset` that allows it to create a new Cassandra table from
the `StructType` schema of the Dataset. This is convenient for persisting a Dataset to a new table, especially
when the schema of the Dataset is not known (fully or at all) ahead of time (at compile time of your application).
Once the new table is created, you can persist the Dataset to the new table using the save function described above.

The partition key and clustering key of the newly generated table can be set by passing in a list of 
names of columns which should be used as partition key and clustering key.

#### Example Creating a Cassandra Table from a Dataset
```scala
// Add spark connector specific methods to Dataset
import com.datastax.spark.connector._

val df = spark
  .read
  .cassandraFormat("words", "test")
  .load()

val renamed = df.withColumnRenamed("col1", "newcolumnname")
renamed.createCassandraTable(
    "test", 
    "renamed", 
    partitionKeyColumns = Some(Seq("user")), 
    clusteringKeyColumns = Some(Seq("newcolumnname")))

renamed.write
  .cassandraFormat("renamed", "test")
  .save()
```

### Automatic  Predicate Pushdown and Column Pruning
The Dataset API will automatically pushdown valid "where" clauses to Cassandra as long as the
pushdown option is enabled (default is enabled).

Example Table
```sql
CREATE KEYSPACE test WITH replication = {'class': 'SimpleStrategy', 'replication_factor': 1 };
USE test;
CREATE table words (
    user  TEXT, 
    word  TEXT, 
    count INT, 
    PRIMARY KEY (user, word));

INSERT INTO words (user, word, count ) VALUES ( 'Russ', 'dino', 10 );
INSERT INTO words (user, word, count ) VALUES ( 'Russ', 'fad', 5 );
INSERT INTO words (user, word, count ) VALUES ( 'Sam', 'alpha', 3 );
INSERT INTO words (user, word, count ) VALUES ( 'Zebra', 'zed', 100 );
```

First we can create a Dataset and see that it has no `pushdown filters` set in the log. This
means all requests will go directly to Cassandra and we will require reading all of the data to `show`
this Dataset.

#### Example Catalyst Optimization with Cassandra Server Side Pushdowns
```scala
val df = spark
  .read
  .cassandraFormat("words", "test")
  .load
df.explain
```
```
15/07/06 09:21:21 INFO CassandraSourceRelation: filters:
15/07/06 09:21:21 INFO CassandraSourceRelation: pushdown filters: //ArrayBuffer()
== Physical Plan ==
PhysicalRDD [user#0,word#1,count#2], MapPartitionsRDD[2] at explain //at <console>:22
```
```scala
df.show
```
```
15/07/06 09:26:03 INFO CassandraSourceRelation: filters:
15/07/06 09:26:03 INFO CassandraSourceRelation: pushdown filters: //ArrayBuffer()

+-----+-----+-----+
| user| word|count|
+-----+-----+-----+
|Zebra|  zed|  100|
| Russ| dino|   10|
| Russ|  fad|    5|
|  Sam|alpha|    3|
+-----+-----+-----+
```

The example schema has a clustering key of "word" so we can pushdown filters on that column to Cassandra. We
do this by applying a normal Dataset filter. The connector will automatically determine that the
filter can be pushed down and will add it to `pushdown filters`. All of the elements of
`pushdown filters` will be automatically added to the CQL requests made to Cassandra for the
data from this table. The subsequent call will then only serialize data from Cassandra which passes the filter,
reducing the load on Cassandra.

```scala
val dfWithPushdown = df.filter(df("word") > "ham")
dfWithPushdown.explain
```
```
15/07/06 09:29:10 INFO CassandraSourceRelation: filters: GreaterThan(word,ham)
15/07/06 09:29:10 INFO CassandraSourceRelation: pushdown filters: ArrayBuffer(GreaterThan(word,ham))
== Physical Plan ==
Filter (word#1 > ham)
 PhysicalRDD [user#0,word#1,count#2], MapPartitionsRDD[18] at explain at <console>:24
```
```scala
dfWithPushdown.show
```
```
15/07/06 09:30:48 INFO CassandraSourceRelation: filters: GreaterThan(word,ham)
15/07/06 09:30:48 INFO CassandraSourceRelation: pushdown filters: ArrayBuffer(GreaterThan(word,ham))
+-----+----+-----+
| user|word|count|
+-----+----+-----+
|Zebra| zed|  100|
+-----+----+-----+
```

#### Example Pushdown Filters
Example table
```sql
CREATE KEYSPACE IF NOT EXISTS pushdowns WITH replication = { 'class' : 'SimpleStrategy', 'replication_factor' : 3 };
USE pushdowns;

CREATE TABLE pushdownexample (
    partitionkey1 BIGINT,
    partitionkey2 BIGINT,
    partitionkey3 BIGINT,
    clusterkey1   BIGINT,
    clusterkey2   BIGINT,
    clusterkey3   BIGINT,
    regularcolumn BIGINT,
    PRIMARY KEY ((partitionkey1, partitionkey2, partitionkey3), clusterkey1, clusterkey2, clusterkey3)
);
```
```scala
val df = spark
  .read
  .cassandraFormat("pushdownexample", "pushdowns")
  .load()
```
To push down partition keys, all of them must be included, but not more than one predicate per partition key, otherwise nothing is pushed down.
```scala
df.filter("partitionkey1 = 1 AND partitionkey2 = 1 AND partitionkey3 = 1").show()
```
```
INFO  2015-08-26 00:37:40 org.apache.spark.sql.cassandra.CassandraSourceRelation: filters: EqualTo(partitionkey1,1), EqualTo(partitionkey2,1), EqualTo(partitionkey3,1)
INFO  2015-08-26 00:37:40 org.apache.spark.sql.cassandra.CassandraSourceRelation: pushdown filters: ArrayBuffer(EqualTo(partitionkey1,1), EqualTo(partitionkey2,1), EqualTo(partitionkey3,1))
```
One partition key left out:
```scala
df.filter("partitionkey1 = 1 AND partitionkey2 = 1").show()
```
```
INFO  2015-08-26 00:53:07 org.apache.spark.sql.cassandra.CassandraSourceRelation: filters: EqualTo(partitionkey1,1), EqualTo(partitionkey2,1)
INFO  2015-08-26 00:53:07 org.apache.spark.sql.cassandra.CassandraSourceRelation: pushdown filters: ArrayBuffer()
```
More than one predicate for ```partitionkey3```:
```scala
df.filter("partitionkey1 = 1 AND partitionkey2 = 1 AND partitionkey3 > 0 AND partitionkey3 < 5").show()
```
```
INFO  2015-08-26 00:54:03 org.apache.spark.sql.cassandra.CassandraSourceRelation: filters: EqualTo(partitionkey1,1), EqualTo(partitionkey2,1), GreaterThan(partitionkey3,0), LessThan(partitionkey3,5)
INFO  2015-08-26 00:54:03 org.apache.spark.sql.cassandra.CassandraSourceRelation: pushdown filters: ArrayBuffer()
```
Clustering keys are more relaxed. But only the last predicate can be non-EQ, and if there is more than one predicate for a column, they must not be EQ or IN, otherwise only some predicates may be pushed down.
```scala
df.filter("clusterkey1 = 1 AND clusterkey2 > 0 AND clusterkey2 < 10").show()
```
```
INFO  2015-08-26 01:01:02 org.apache.spark.sql.cassandra.CassandraSourceRelation: filters: EqualTo(clusterkey1,1), GreaterThan(clusterkey2,0), LessThan(clusterkey2,10)
INFO  2015-08-26 01:01:02 org.apache.spark.sql.cassandra.CassandraSourceRelation: pushdown filters: ArrayBuffer(EqualTo(clusterkey1,1), GreaterThan(clusterkey2,0), LessThan(clusterkey2,10))
```
First predicate not EQ:
```scala
df.filter("clusterkey1 > 1 AND clusterkey2 > 1").show()
```
```
INFO  2015-08-26 00:55:01 org.apache.spark.sql.cassandra.CassandraSourceRelation: filters: GreaterThan(clusterkey1,1), GreaterThan(clusterkey2,1)
INFO  2015-08-26 00:55:01 org.apache.spark.sql.cassandra.CassandraSourceRelation: pushdown filters: ArrayBuffer(GreaterThan(clusterkey1,1))
```
```clusterkey2``` EQ predicate:
```scala
df.filter("clusterkey1 = 1 AND clusterkey2 = 1 AND clusterkey2 < 10").show()
```
```
INFO  2015-08-26 00:56:37 org.apache.spark.sql.cassandra.CassandraSourceRelation: filters: EqualTo(clusterkey1,1), EqualTo(clusterkey2,1), LessThan(clusterkey2,10)
INFO  2015-08-26 00:56:37 org.apache.spark.sql.cassandra.CassandraSourceRelation: pushdown filters: ArrayBuffer(EqualTo(clusterkey1,1), EqualTo(clusterkey2,1))
```

#### What Happened to DataFrames?

In Spark 2.0 DataFrames are now just a specific case of the Dataset API. In particular
a DataFrame is just an alias for Dataset\[Row\]. This means everything you know about
DataFrames is also applicable to Datasets. A DataFrame is just a special Dataset that is
made up of Row objects. Many texts and resources still use the two terms interchangeably.

[Next - Python DataFrames](15_python.md)<|MERGE_RESOLUTION|>--- conflicted
+++ resolved
@@ -17,14 +17,6 @@
 Connector provides a CassandraSource which recognizes the following key/value pairs.
 Those followed with a default of N/A are required, all others are optional.
 
-<<<<<<< HEAD
-| Option Key  | Controls                                                     | Values        | Default  |
-|-------------|--------------------------------------------------------------|---------------|----------|
-| table       | The Cassandra table to connect to                            | String        | N/A      |
-| keyspace    | The keyspace where table is looked for                       | String        | N/A      |
-| cluster     | The group of the Cluster Level Settings to inherit           | String        | "default"|
-| pushdown    | Enables pushing down predicates to Cassandra when applicable | (true,false)  | true     |
-=======
 | Option Key  | Controls                                              | Values        | Default  |
 |-------------|-------------------------------------------------------|---------------|----------|
 | table       | The Cassandra table to connect to                     | String        | N/A      |
@@ -32,7 +24,6 @@
 | cluster     | The group of the Cluster Level Settings to inherit    | String        | "default"|
 | pushdown    | Enables pushing down predicates to C* when applicable | (true,false)  | true     |
 | confirm.truncate | Confirm to truncate table when use Save.overwrite mode | (true,false) | false |
->>>>>>> ad728444
 
 #### General Read, Write and Connection Options
 Any normal Spark Connector configuration options for Connecting, Reading or Writing
