package com.datastax.spark.connector.rdd

import java.io.IOException
import java.util.Date
<<<<<<< HEAD

=======
>>>>>>> d92dd921
import com.datastax.driver.core.ProtocolVersion._
import com.datastax.spark.connector._
import com.datastax.spark.connector.cql.CassandraConnector
import com.datastax.spark.connector.embedded.YamlTransformations
import com.datastax.spark.connector.mapper.{DefaultColumnMapper, JavaBeanColumnMapper, JavaTestBean, JavaTestUDTBean}
import com.datastax.spark.connector.types.{CassandraOption, TypeConverter}
import org.joda.time.{DateTime, LocalDate}

import scala.collection.JavaConversions._
import scala.concurrent.Future
import scala.reflect.runtime.universe.typeTag

case class KeyValue(key: Int, group: Long, value: String)
case class KeyValueWithConversion(key: String, group: Int, value: Long)
case class CustomerId(id: String)
case class Key(key: Int)
case class KeyGroup(key: Int, group: Int)
case class Value(value: String)
case class WriteTimeClass(id: Int, value: String, writeTimeOfValue: Long)
case class TTLClass(id: Int, value: String, ttlOfValue: Int)
case class ClassWithWeirdProps(devil: Int, cat: Long, value: String)


class MutableKeyValue(var key: Int, var group: Long) extends Serializable {
  var value: String = null
}

class MutableKeyValueWithConversion(var key: String, var group: Int) extends Serializable {
  var value: Long = 0L
}

class SuperKeyValue extends Serializable {
  var key: Int = 0
  var value: String = ""
}

class SubKeyValue extends SuperKeyValue {
  var group: Long = 0L
}

case class Address(street: String, city: String, zip: Int)
case class ClassWithUDT(key: Int, name: String, addr: Address)
case class ClassWithTuple(key: Int, value: (Int, String))
case class ClassWithSmallInt(key: Int, value: Short)

case class TypeWithNestedTuple(id: Int, t: (Int, (String, Double)))
case class TypeWithTupleSetter(id: Int) {
  var t: (Int, (String, Double)) = null
}

class CassandraRDDSpec extends SparkCassandraITFlatSpecBase {
  useCassandraConfig(Seq(YamlTransformations.Default))
  useSparkConf(defaultConf)

  override val conn = CassandraConnector(defaultConf)
  val bigTableRowCount = 100000

  conn.withSessionDo { session =>
    createKeyspace(session)

    awaitAll(
      Future {
        skipIfProtocolVersionLT(V4) {
          markup(s"Making PV4 Types")
          session.execute( s"""CREATE TABLE $ks.short_value (key INT, value SMALLINT, PRIMARY KEY (key))""")
          session.execute( s"""INSERT INTO $ks.short_value (key, value) VALUES (1,100)""")
          session.execute( s"""INSERT INTO $ks.short_value (key, value) VALUES (2,200)""")
          session.execute( s"""INSERT INTO $ks.short_value (key, value) VALUES (3,300)""")
        }
      },

      Future {
        session.execute( s"""CREATE TABLE $ks.key_value (key INT, group BIGINT, value TEXT, PRIMARY KEY (key, group))""")
        session.execute( s"""INSERT INTO $ks.key_value (key, group, value) VALUES (1, 100, '0001')""")
        session.execute( s"""INSERT INTO $ks.key_value (key, group, value) VALUES (2, 100, '0002')""")
        session.execute( s"""INSERT INTO $ks.key_value (key, group, value) VALUES (3, 300, '0003')""")
      },

      Future {
        session.execute( s"""CREATE TABLE $ks.simple_kv (key INT, value TEXT, PRIMARY KEY (key))""")
        session.execute( s"""INSERT INTO $ks.simple_kv (key, value) VALUES (1, '0001')""")
        session.execute( s"""INSERT INTO $ks.simple_kv (key, value) VALUES (2, '0002')""")
        session.execute( s"""INSERT INTO $ks.simple_kv (key, value) VALUES (3, '0003')""")
      },

      Future {
        session.execute( s"""CREATE TABLE $ks.collections (key INT PRIMARY KEY, l list<text>, s set<text>, m map<text, text>)""")
        session.execute( s"""INSERT INTO $ks.collections (key, l, s, m) VALUES (1, ['item1', 'item2'], {'item1', 'item2'}, {'key1': 'value1', 'key2': 'value2'})""")
        session.execute( s"""INSERT INTO $ks.collections (key, l, s, m) VALUES (2, null, null, null)""")
      },

      Future {
        session.execute( s"""CREATE TABLE $ks.blobs (key INT PRIMARY KEY, b blob)""")
        session.execute( s"""INSERT INTO $ks.blobs (key, b) VALUES (1, 0x0102030405060708090a0b0c)""")
        session.execute( s"""INSERT INTO $ks.blobs (key, b) VALUES (2, null)""")
      },

      Future {
        session.execute( s"""CREATE TABLE $ks.composite_key (key_c1 INT, key_c2 INT, group INT, value TEXT, PRIMARY KEY ((key_c1, key_c2), group))""")
        session.execute( s"""INSERT INTO $ks.composite_key (key_c1, key_c2, group, value) VALUES (1, 1, 1, 'value1')""")
        session.execute( s"""INSERT INTO $ks.composite_key (key_c1, key_c2, group, value) VALUES (1, 1, 2, 'value2')""")
        session.execute( s"""INSERT INTO $ks.composite_key (key_c1, key_c2, group, value) VALUES (1, 2, 3, 'value3')""")
        session.execute( s"""INSERT INTO $ks.composite_key (key_c1, key_c2, group, value) VALUES (2, 2, 4, 'value4')""")
      },

      Future {
        session.execute( s"""CREATE TABLE $ks.clustering_time (key INT, time TIMESTAMP, value TEXT, PRIMARY KEY (key, time))""")
        session.execute( s"""INSERT INTO $ks.clustering_time (key, time, value) VALUES (1, '2014-07-12 20:00:01', 'value1')""")
        session.execute( s"""INSERT INTO $ks.clustering_time (key, time, value) VALUES (1, '2014-07-12 20:00:02', 'value2')""")
        session.execute( s"""INSERT INTO $ks.clustering_time (key, time, value) VALUES (1, '2014-07-12 20:00:03', 'value3')""")
      },

      Future {
        session.execute( s"""CREATE TYPE $ks.address (street text, city text, zip int)""")
        session.execute( s"""CREATE TABLE $ks.udts(key INT PRIMARY KEY, name text, addr frozen<address>)""")
        session.execute( s"""INSERT INTO $ks.udts(key, name, addr) VALUES (1, 'name', {street: 'Some Street', city: 'Paris', zip: 11120})""")
      },

      Future {
        session.execute( s"""CREATE TYPE $ks.nested (field int, cassandra_another_field int, cassandra_yet_another_field int)""")
        session.execute( s"""CREATE TABLE $ks.udts_nested(cassandra_property_1 INT PRIMARY KEY, cassandra_camel_case_property text, nested frozen<nested>)""")
      },

      Future {
        session.execute( s"""CREATE TABLE $ks.tuples(key INT PRIMARY KEY, value FROZEN<TUPLE<INT, VARCHAR>>)""")
        session.execute( s"""INSERT INTO $ks.tuples(key, value) VALUES (1, (1, 'first'))""")
      },

      Future {
        createKeyspace(session, s""""MixedSpace"""")
        session.execute(s"""CREATE TABLE "MixedSpace"."MixedCase"(key INT PRIMARY KEY, value INT)""")
        session.execute(s"""CREATE TABLE "MixedSpace"."MiXEDCase"(key INT PRIMARY KEY, value INT)""")
        session.execute(s"""CREATE TABLE "MixedSpace"."MixedCASE"(key INT PRIMARY KEY, value INT)""")
        session.execute(s"""CREATE TABLE "MixedSpace"."MoxedCAs" (key INT PRIMARY KEY, value INT)""")
      },
      Future {
        skipIfProtocolVersionLT(V4) {
          session.execute(
            s"""
               |CREATE TABLE $ks.user(
               |  id int PRIMARY KEY,
               |  login text,
               |  firstname text,
               |  lastname text,
               |  country text)""".stripMargin)

          session.execute(
            s"""
               |CREATE MATERIALIZED VIEW $ks.user_by_country
               |  AS SELECT *  //denormalize ALL columns
               |  FROM user
               |  WHERE country IS NOT NULL AND id IS NOT NULL
               |  PRIMARY KEY(country, id);""".stripMargin)

          session.execute(s"INSERT INTO $ks.user(id,login,firstname,lastname,country) VALUES(1, 'jdoe', 'John', 'DOE', 'US')")

          session.execute(s"INSERT INTO $ks.user(id,login,firstname,lastname,country) VALUES(2, 'hsue', 'Helen', 'SUE', 'US')")
          session.execute(s"INSERT INTO $ks.user(id,login,firstname,lastname,country) VALUES(3, 'rsmith', 'Richard', 'SMITH', 'UK')")
          session.execute(s"INSERT INTO $ks.user(id,login,firstname,lastname,country) VALUES(4, 'doanduyhai', 'DuyHai', 'DOAN', 'FR')")
        }
      },
      Future {
        session.execute( s"""CREATE TABLE $ks.big_table (key INT PRIMARY KEY, value INT)""")
        val insert = session.prepare( s"""INSERT INTO $ks.big_table(key, value) VALUES (?, ?)""")
        for (k <- (0 until bigTableRowCount).grouped(100)) {
          val futures = for (i <- k) yield {
            session.executeAsync(insert.bind(i.asInstanceOf[AnyRef], i.asInstanceOf[AnyRef]))
          }
          futures.par.foreach(_.getUninterruptibly)
        }
      },

      Future {
        session.execute( s"""CREATE TABLE $ks.write_time_ttl_test (id INT PRIMARY KEY, value TEXT, value2 TEXT)""")
      },

      Future {
        def nestedTupleTable(name: String) = s"""CREATE TABLE $ks.$name(
          |  id int PRIMARY KEY,
          |  t frozen <tuple <int, tuple<text, double>>>
          |)""".stripMargin

        session.execute(nestedTupleTable("tuple_test3"))
        session.execute(s"insert into $ks.tuple_test3  (id, t) VALUES (0, (1, ('foo', 2.3)))")
        session.execute(nestedTupleTable("tuple_test4"))
        session.execute(nestedTupleTable("tuple_test5"))
      },

      Future {
        skipIfProtocolVersionLT(V4) {
          session.execute(s"CREATE TABLE $ks.date_test (key int primary key, dd date)")
          session.execute(s"INSERT INTO $ks.date_test (key, dd) VALUES (1, '1930-05-31')")
        }
      }
    )
  }

  "A CassandraRDD" should "allow to read a Cassandra table as Array of CassandraRow" in {
    val result = sc.cassandraTable(ks, "key_value").collect()
    result should have length 3
    result.head.getInt("key") should (be >= 1 and be <= 3)
    result.head.getLong("group") should (be >= 100L and be <= 300L)
    result.head.getString("value") should startWith("000")
  }

  it should "allow to read a Cassandra table as Array of pairs of primitives" in {
    val result = sc.cassandraTable[(Int, Long)](ks, "key_value").select("key", "group").collect()
    result should have length 3
    result.head._1 should (be >= 1 and be <= 3)
    result.head._2 should (be >= 100L and be <= 300L)
  }

  it should "allow to read a Cassandra table as Array of tuples" in {
    val result = sc.cassandraTable[(Int, Long, String)](ks, "key_value").collect()
    result should have length 3
    result.head._1 should (be >= 1 and be <= 3)
    result.head._2 should (be >= 100L and be <= 300L)
    result.head._3 should startWith("000")
  }

  it should "allow to read a Cassandra table as Array of user-defined case class objects" in {
    val result = sc.cassandraTable[KeyValue](ks, "key_value").collect()
    result should have length 3
    result.head.key should (be >= 1 and be <= 3)
    result.head.group should (be >= 100L and be <= 300L)
    result.head.value should startWith("000")
  }

  it should "allow to read a Cassandra table as Array of user-defined objects with inherited fields" in {
    val result = sc.cassandraTable[SubKeyValue](ks, "key_value").collect()
    result should have length 3
    result.map(kv => (kv.key, kv.group, kv.value)).toSet shouldBe Set(
      (1, 100, "0001"),
      (2, 100, "0002"),
      (3, 300, "0003")
    )
  }

  it should "allow to read a Cassandra table as Array of user-defined class objects" in {
    val result = sc.cassandraTable[SampleScalaClass](ks, "simple_kv").collect()
    result should have length 3
    result.head.key should (be >= 1 and be <= 3)
    result.head.value should startWith("000")
  }

  it should "allow to read a Cassandra table as Array of user-defined class (with multiple constructors) objects" in {
    val result = sc.cassandraTable[SampleScalaClassWithMultipleCtors](ks, "simple_kv").collect()
    result should have length 3
    result.head.key should (be >= 1 and be <= 3)
    result.head.value should startWith("000")
  }

  it should "allow to read a Cassandra table as Array of user-defined class (with no fields) objects" in {
    val result = sc.cassandraTable[SampleScalaClassWithNoFields](ks, "simple_kv").collect()
    result should have length 3
  }

  it should "not overflow on reasonable but large split_size_in_mb" in {
    sc.cassandraTable(ks, "simple_kv")
      .withReadConf(ReadConf(splitSizeInMB = 10000))
      .splitSize should be (10485760000L)
  }

  it should "allow to read a Cassandra table as Array of user-defined case class (nested) objects" in {
    val result = sc.cassandraTable[SampleWithNestedScalaCaseClass#InnerClass](ks, "simple_kv").collect()
    result should have length 3
    result.head.key should (be >= 1 and be <= 3)
    result.head.value should startWith("000")
  }

  it should "allow to read a Cassandra table as Array of user-defined case class (deeply nested) objects" in {
    val result = sc.cassandraTable[SampleWithDeeplyNestedScalaCaseClass#IntermediateClass#InnerClass](ks, "simple_kv").collect()
    result should have length 3
    result.head.key should (be >= 1 and be <= 3)
    result.head.value should startWith("000")
  }

  it should "allow to read a Cassandra table as Array of user-defined case class (nested in object) objects" in {
    val result = sc.cassandraTable[SampleObject.ClassInObject](ks, "simple_kv").collect()
    result should have length 3
    result.head.key should (be >= 1 and be <= 3)
    result.head.value should startWith("000")
  }

  it should "allow to read a Cassandra table as Array of user-defined mutable objects" in {
    val result = sc.cassandraTable[MutableKeyValue](ks, "key_value").collect()
    result should have length 3
    result.head.key should (be >= 1 and be <= 3)
    result.head.group should (be >= 100L and be <= 300L)
    result.head.value should startWith("000")
  }

  it should "allow to read a Cassandra table as Array of user-defined case class objects with custom mapping specified by aliases" in {
    val result = sc.cassandraTable[ClassWithWeirdProps](ks, "key_value")
      .select("key" as "devil", "group" as "cat", "value").collect()
    result should have length 3
    result.head.devil should (be >= 1 and be <= 3)
    result.head.cat should (be >= 100L and be <= 300L)
    result.head.value should startWith("000")
  }

  it should "allow to read a Cassandra table into CassandraRow objects with custom mapping specified by aliases" in {
    val result = sc.cassandraTable(ks, "key_value")
      .select("key" as "devil", "group" as "cat", "value").collect()
    result should have length 3
    result.head.getInt("devil") should (be >= 1 and be <= 3)
    result.head.getLong("cat") should (be >= 100L and be <= 300L)
    result.head.getString("value") should startWith("000")
  }

  it should "apply proper data type conversions for tuples" in {
    val result = sc.cassandraTable[(String, Int, Long)](ks, "key_value").collect()
    result should have length 3
    Some(result.head._1) should contain oneOf("1", "2", "3")
    result.head._2 should (be >= 100 and be <= 300)
    result.head._3 should (be >= 1L and be <= 3L)
  }

  it should "apply proper data type conversions for user-defined case class objects" in {
    val result = sc.cassandraTable[KeyValueWithConversion](ks, "key_value").collect()
    result should have length 3
    Some(result.head.key) should contain oneOf("1", "2", "3")
    result.head.group should (be >= 100 and be <= 300)
    result.head.value should (be >= 1L and be <= 3L)
  }

  it should "apply proper data type conversions for user-defined mutable objects" in {
    val result = sc.cassandraTable[MutableKeyValueWithConversion](ks, "key_value").collect()
    result should have length 3
    Some(result.head.key) should contain oneOf("1", "2", "3")
    result.head.group should (be >= 100 and be <= 300)
    result.head.value should (be >= 1L and be <= 3L)
  }

  it should "map columns to objects using user-defined function" in {
    val result = sc.cassandraTable[MutableKeyValue](ks, "key_value")
      .as((key: Int, group: Long, value: String) => (key, group, value)).collect()
    result should have length 3
    result.head._1 should (be >= 1 and be <= 3)
    result.head._2 should (be >= 100L and be <= 300L)
    result.head._3 should startWith("000")
  }

  it should "map columns to objects using user-defined function with type conversion" in {
    val result = sc.cassandraTable[MutableKeyValue](ks, "key_value")
      .as((key: String, group: String, value: Option[String]) => (key, group, value)).collect()
    result should have length 3
    Some(result.head._1) should contain oneOf("1", "2", "3")
    Some(result.head._2) should contain oneOf("100", "300")
    Some(result.head._3) should contain oneOf(Some("0001"), Some("0002"), Some("0003"))
  }

  it should "allow for selecting a subset of columns" in {
    val result = sc.cassandraTable(ks, "key_value").select("value").collect()
    result should have length 3
    result.head.size shouldEqual 1
    result.head.getString("value") should startWith("000")
  }

  it should "allow for selecting a subset of rows" in {
    val result = sc.cassandraTable(ks, "key_value").where("group < ?", 200L).collect()
    result should have length 2
    result.head.size shouldEqual 3
    result.head.getInt("group") shouldEqual 100
    result.head.getString("value") should startWith("000")
  }

  it should "support single partition where clauses" in {
    val someCass = sc
      .cassandraTable[KeyValue](ks, "key_value")
      .where("key = 1")
      .where("group = 100")
    val result = someCass.collect
    result should contain theSameElementsAs Seq(KeyValue(1, 100, "0001"))
  }

  it should "support in clauses" in {
     val someCass = sc
      .cassandraTable[KeyValue](ks, "key_value")
      .where("key in (1,2,3)")
      .where("group = 100")
    val result = someCass.collect
    result should contain theSameElementsAs Seq(KeyValue(1, 100, "0001"), KeyValue(2, 100, "0002"))
  }

  it should "allow for reading collections" in {
    val result = sc.cassandraTable(ks, "collections").collect()
    val rowById = result.groupBy(_.getInt("key")).mapValues(_.head)
    rowById(1).getList[String]("l") shouldEqual Vector("item1", "item2")
    rowById(1).getSet[String]("s") shouldEqual Set("item1", "item2")
    rowById(1).getMap[String, String]("m") shouldEqual Map("key1" -> "value1", "key2" -> "value2")

    rowById(2).getList[String]("l") shouldEqual Vector.empty
    rowById(2).getSet[String]("s") shouldEqual Set.empty
    rowById(2).getMap[String, String]("m") shouldEqual Map.empty
  }

  it should "allow for reading blobs" in {
    val result = sc.cassandraTable(ks, "blobs").collect()
    val rowById = result.groupBy(_.getInt("key")).mapValues(_.head)
    rowById(1).getBytes("b").limit() shouldEqual 12
    rowById(1).get[Array[Byte]]("b") shouldEqual Array(1, 2, 3, 4, 5, 6, 7, 8, 9, 10, 11, 12)
    rowById(2).getBytesOption("b") shouldEqual None
  }

  it should "allow for reading Cassandra Options from nulls" in {
    val result = sc.cassandraTable[(Int, CassandraOption[Array[Byte]])](ks, "blobs").collect
    result.filter(_._1 == 2)(0)._2 should be(CassandraOption.Unset)
  }

  it should "allow for reading Cassandra Options from values" in {
    val result = sc.cassandraTable[(Int, CassandraOption[Array[Byte]])](ks, "blobs").collect
    result.filter(_._1 == 1)(0)._2.get shouldEqual Array(1, 2, 3, 4, 5, 6, 7, 8, 9, 10, 11, 12)
  }

  it should "allow for converting fields to custom types by user-defined TypeConverter" in {
    val customConverter = new TypeConverter[CustomerId] {
      def targetTypeTag = typeTag[CustomerId]

      def convertPF = { case x: String => CustomerId(x) }
    }
    TypeConverter.registerConverter(customConverter)

    try {
      val result = sc.cassandraTable[(Int, Long, CustomerId)](ks, "key_value").collect()
      result should have length 3
      result(0)._3 shouldNot be(null)
      result(1)._3 shouldNot be(null)
      result(2)._3 shouldNot be(null)
    } finally {
      TypeConverter.unregisterConverter(customConverter)
    }
  }

  it should "allow for reading tables with composite partitioning key" in {
    val result = sc.cassandraTable[(Int, Int, Int, String)](ks, "composite_key")
      .where("group >= ?", 3).collect()
    result should have length 2
  }

  it should "convert values passed to where to correct types (String -> Timestamp)" in {
    val result = sc.cassandraTable[(Int, Date, String)](ks, "clustering_time")
      .where("time >= ?", "2014-07-12 20:00:02").collect()
    result should have length 2
  }

  it should "convert values passed to where to correct types (DateTime -> Timestamp)" in {
    val result = sc.cassandraTable[(Int, Date, String)](ks, "clustering_time")
      .where("time >= ?", new DateTime(2014, 7, 12, 20, 0, 2)).collect()
    result should have length 2
  }

  it should "convert values passed to where to correct types (Date -> Timestamp)" in {
    val result = sc.cassandraTable[(Int, Date, String)](ks, "clustering_time")
      .where("time >= ?", new DateTime(2014, 7, 12, 20, 0, 2).toDate).collect()
    result should have length 2
  }

  it should "convert values passed to where to correct types (String -> Timestamp) (double limit)" in {
    val result = sc.cassandraTable[(Int, Date, String)](ks, "clustering_time")
      .where("time > ? and time < ?", "2014-07-12 20:00:01", "2014-07-12 20:00:03").collect()
    result should have length 1
  }

  it should "convert values passed to where to correct types (DateTime -> Timestamp) (double limit)" in {
    val result = sc.cassandraTable[(Int, Date, String)](ks, "clustering_time")
      .where("time > ? and time < ?", new DateTime(2014, 7, 12, 20, 0, 1), new DateTime(2014, 7, 12, 20, 0, 3)).collect()
    result should have length 1
  }

  it should "convert values passed to where to correct types (Date -> Timestamp) (double limit)" in {
    val result = sc.cassandraTable[(Int, Date, String)](ks, "clustering_time")
      .where("time > ? and time < ?", new DateTime(2014, 7, 12, 20, 0, 1).toDate, new DateTime(2014, 7, 12, 20, 0, 3).toDate).collect()
    result should have length 1
  }

  it should "accept partitioning key in where" in {
    val result = sc.cassandraTable[(Int, Date, String)](ks, "clustering_time")
      .where("key = ?", 1).collect()
    result should have length 3
  }

  it should "accept partitioning key and clustering column predicate in where" in {
    val result = sc.cassandraTable[(Int, Date, String)](ks, "clustering_time")
      .where("key = ? AND time >= ?", 1, new DateTime(2014, 7, 12, 20, 0, 2).toDate).collect()
    result should have length 2
  }

  it should "accept composite partitioning key in where" in {
    val result = sc.cassandraTable[(Int, Int, Int, String)](ks, "composite_key")
      .where("key_c1 = ? AND key_c2 = ?", 1, 1).collect()
    result should have length 2
  }

  it should "allow to fetch columns from a table with user defined Cassandra type (UDT)" in {
    val result = sc.cassandraTable(ks, "udts").select("key", "name").collect()
    result should have length 1
    val row = result.head
    row.getInt(0) should be(1)
    row.getString(1) should be("name")
  }

  it should "allow to fetch UDT columns as UDTValue objects" in {
    val result = sc.cassandraTable(ks, "udts").select("key", "name", "addr").collect()
    result should have length 1
    val row = result.head
    row.getInt(0) should be(1)
    row.getString(1) should be("name")

    val udtValue = row.getUDTValue(2)
    udtValue.size should be(3)
    udtValue.getString("street") should be("Some Street")
    udtValue.getString("city") should be("Paris")
    udtValue.getInt("zip") should be(11120)
  }

  it should "allow to save UDT columns from mapped Java objects and read them as UDTValue or Java objects" in {
    val judt = new JavaTestUDTBean
    val jb = new JavaTestBean

    // maps to field
    judt.setField(3)
    // maps to another_field
    judt.setAnotherField(4)
    // maps to yet_another_field
    judt.setCompletelyUnrelatedField(5)

    // maps to property_1
    jb.setProperty1(1)
    // maps to camel_case_property
    jb.setCamelCaseProperty(2)
    // maps to nested
    jb.setNested(judt)

    // We need to bridge the Object mapper in Java to Scala with the JavaBeanColumnMapper
    implicit val columnMapper = new JavaBeanColumnMapper[JavaTestBean]()
    sc.parallelize(Seq(jb)).saveToCassandra(ks,"udts_nested")

    // Saving is done via POJO with annotations, now to read them back in
    val result = sc.cassandraTable(ks, "udts_nested").select("cassandra_property_1", "cassandra_camel_case_property", "nested").collect()
    result should have length 1
    val row = result.head
    row.getInt(0) should be(1)
    row.getInt(1) should be(2)

    val udtValue = row.getUDTValue(2)
    udtValue.size should be(3)
    udtValue.getInt("field") should be(3)
    udtValue.getInt("cassandra_another_field") should be(4)
    udtValue.getInt("cassandra_yet_another_field") should be(5)

    // Let's do one more test, this time reading it back as the POJO
    val bean = sc.cassandraTable[JavaTestBean](ks, "udts_nested").select("cassandra_property_1", "cassandra_camel_case_property", "nested").first()

    bean.getProperty1 should be(1)
    bean.getCamelCaseProperty should be(2)
    bean.getNested.getField should be(3)
    bean.getNested.getAnotherField should be(4)
    bean.getNested.getCompletelyUnrelatedField should be(5)

  }

  it should "allow to fetch UDT columns as objects of case classes" in {
    val result = sc.cassandraTable[ClassWithUDT](ks, "udts").select("key", "name", "addr").collect()
    result should have length 1
    val row = result.head
    row.key should be(1)
    row.name should be("name")

    val udtValue = row.addr
    udtValue.street should be("Some Street")
    udtValue.city should be("Paris")
    udtValue.zip should be(11120)
  }

  it should "allow to fetch tuple columns as TupleValue objects" in {
    val result = sc.cassandraTable(ks, "tuples").select("key", "value").collect()
    result should have length 1
    val row = result.head
    row.getInt(0) should be(1)

    val tuple = row.getTupleValue(1)
    tuple.size should be(2)
    tuple.getInt(0) should be(1)
    tuple.getString(1) should be("first")
  }

  it should "allow to fetch tuple columns as Scala tuples" in {
    val result = sc.cassandraTable[ClassWithTuple](ks, "tuples").select("key", "value").collect()
    result should have length 1
    val row = result.head
    row.key should be(1)
    row.value._1 should be(1)
    row.value._2 should be("first")
  }

  it should "throw appropriate IOException when the table was not found at the computation time" in {
    intercept[IOException] { sc.cassandraTable(ks, "unknown_table").collect() }
  }

  it should "be lazy and must not throw IOException if the table was not found at the RDD initialization time" in {
    sc.cassandraTable(ks, "unknown_table")
  }

  it should "not leak threads" in {

    def threadCount() = {
      // Before returning active thread count, wait while thread count is decreasing,
      // to give spark some time to terminate temporary threads and not count them
      val counts = Iterator.continually { Thread.sleep(500); Thread.activeCount() }
      counts.sliding(2)
        .dropWhile { case Seq(prev, current) => current < prev }
        .next().head
    }

    // compute a few RDDs so the thread pools get initialized
    // using parallel range, to initialize parallel collections fork-join-pools
    val iterationCount = 256
    for (i <- (1 to iterationCount).par)
      sc.cassandraTable(ks, "key_value").collect()

    // subsequent computations of RDD should reuse already created thread pools,
    // not instantiate new ones
    val startThreadCount = threadCount()
    val oldThreads = Thread.getAllStackTraces.keySet().toSet

    for (i <- (1 to iterationCount).par)
      sc.cassandraTable(ks, "key_value").collect()

    val endThreadCount = threadCount()
    val newThreads = Thread.getAllStackTraces.keySet().toSet
    val createdThreads = newThreads -- oldThreads
    println("Start thread count: " + startThreadCount)
    println("End thread count: " + endThreadCount)
    println("Threads created: ")
    createdThreads.map(_.getName).toSeq.sortBy(identity).foreach(println)

    // This is not very precise, but if there was a thread leak and we leaked even only
    // 1-thread per rdd, this test would not pass. Typically we observed the endThreadCount = startThreadCount +/- 3
    endThreadCount should be < startThreadCount + iterationCount * 3 / 4
  }

  it should "allow to read Cassandra table as Array of KV tuples of two pairs" in {
    val results = sc
      .cassandraTable[(Int, String)](ks, "composite_key")
      .select("group", "value", "key_c1", "key_c2")
      .keyBy[(Int, Int)]("key_c1", "key_c2")
      .collect()
    results should have length 4
    results should contain (((1, 1), (1, "value1")))
    results should contain (((1, 1), (2, "value2")))
    results should contain (((1, 2), (3, "value3")))
    results should contain (((2, 2), (4, "value4")))
  }

  it should "allow to read Cassandra table as Array of KV tuples of a pair and a case class" in {
    val results = sc
      .cassandraTable[Value](ks, "key_value")
      .select("key", "group", "value")
      .keyBy[(Int, Int)]("key", "group")
      .collect()
    results should have length 3
    val map = results.toMap
    map((1, 100)) should be (Value("0001"))
    map((2, 100)) should be (Value("0002"))
    map((3, 300)) should be (Value("0003"))
  }

  it should "allow to read Cassandra table as Array of KV tuples of a case class and a tuple" in {
    val results = sc
      .cassandraTable[(Int, Int, String)](ks, "key_value")
      .select("key", "group", "value")
      .keyBy[KeyGroup]
      .collect()
    results should have length 3
    results should contain ((KeyGroup(1, 100), (1, 100, "0001")))
    results should contain ((KeyGroup(2, 100), (2, 100, "0002")))
    results should contain ((KeyGroup(3, 300), (3, 300, "0003")))
  }

  it should "allow to read Cassandra table as Array of KV tuples of a case class and a tuple grouped by partition key" in {

    conn.withSessionDo { session =>
      session.execute(s"""CREATE TABLE IF NOT EXISTS $ks.wide_rows(key INT, group INT, value VARCHAR, PRIMARY KEY (key, group))""")
      session.execute(s"""INSERT INTO $ks.wide_rows(key, group, value) VALUES (10, 10, '1010')""")
      session.execute(s"""INSERT INTO $ks.wide_rows(key, group, value) VALUES (10, 11, '1011')""")
      session.execute(s"""INSERT INTO $ks.wide_rows(key, group, value) VALUES (10, 12, '1012')""")
      session.execute(s"""INSERT INTO $ks.wide_rows(key, group, value) VALUES (20, 20, '2020')""")
      session.execute(s"""INSERT INTO $ks.wide_rows(key, group, value) VALUES (20, 21, '2021')""")
      session.execute(s"""INSERT INTO $ks.wide_rows(key, group, value) VALUES (20, 22, '2022')""")
    }

    val results = sc
      .cassandraTable[(Int, Int, String)](ks, "wide_rows")
      .select("key", "group", "value")
      .keyBy[Key]
      .spanByKey
      .collect()
      .toMap

    results should have size 2
    results should contain key Key(10)
    results should contain key Key(20)

    results(Key(10)) should contain inOrder(
      (10, 10, "1010"),
      (10, 11, "1011"),
      (10, 12, "1012"))

    results(Key(20)) should contain inOrder(
      (20, 20, "2020"),
      (20, 21, "2021"),
      (20, 22, "2022"))
  }

  it should "allow to read Cassandra table as Array of tuples of two case classes" in {
    val results = sc.cassandraTable[Value](ks, "key_value")
      .select("key", "group", "value")
      .keyBy[KeyGroup]
      .collect()
    results should have length 3
    results should contain((KeyGroup(1, 100), Value("0001")))
    results should contain((KeyGroup(2, 100), Value("0002")))
    results should contain((KeyGroup(3, 300), Value("0003")))
  }

  it should "allow to read Cassandra table as Array of String values" in {
    val results = sc.cassandraTable[String](ks, "key_value").select("value").collect()
    results should have length 3
    results should contain("0001")
    results should contain("0002")
    results should contain("0003")
  }

  it should "allow to read Cassandra table as Array of Int values" in {
    val results = sc.cassandraTable[Int](ks, "key_value").select("key").collect()
    results should have length 3
    results should contain(1)
    results should contain(2)
    results should contain(3)
  }

  it should "allow to read Cassandra table as Array of java.lang.Integer values" in {
    val results = sc.cassandraTable[Integer](ks, "key_value").select("key").collect()
    results should have length 3
    results should contain(1)
    results should contain(2)
    results should contain(3)
  }

  it should "allow to read Cassandra table as Array of List of values" in {
    val results = sc.cassandraTable[List[String]](ks, "collections").select("l").collect()
    results should have length 2
    results should contain(List("item1", "item2"))
  }

  it should "allow to read Cassandra table as Array of Set of values" in {
    val results = sc.cassandraTable[Set[String]](ks, "collections").select("l").collect()
    results should have length 2
    results should contain(Set("item1", "item2"))
  }

  // This is to trigger result set paging, unused in most other tests:
  it should "allow to count a high number of rows" in {
    val count = sc.cassandraTable(ks, "big_table").cassandraCount()
    count should be (bigTableRowCount)
  }

  it should "allow to fetch write time of a specified column as a tuple element" in {
    val writeTime = System.currentTimeMillis() * 1000L
    conn.withSessionDo { session =>
      session.execute(s"""TRUNCATE $ks.write_time_ttl_test""")
      session.execute(s"""INSERT INTO $ks.write_time_ttl_test (id, value, value2) VALUES (1, 'test', 'test2') USING TIMESTAMP $writeTime""")
    }
    val results = sc.cassandraTable[(Int, String, Long)](ks, "write_time_ttl_test")
      .select("id", "value", "value".writeTime).collect().headOption
    results.isDefined should be(true)
    results.get should be((1, "test", writeTime))
  }

  it should "allow to fetch ttl of a specified column as a tuple element" in {
    val ttl = 1000
    conn.withSessionDo { session =>
      session.execute(s"""TRUNCATE $ks.write_time_ttl_test""")
      session.execute(s"""INSERT INTO $ks.write_time_ttl_test (id, value, value2) VALUES (1, 'test', 'test2') USING TTL $ttl""")
    }
    val results = sc.cassandraTable[(Int, String, Int)](ks, "write_time_ttl_test")
      .select("id", "value", "value".ttl).collect().headOption
    results.isDefined should be(true)
    results.get._1 should be (1)
    results.get._2 should be ("test")
    results.get._3 should be > (ttl - 10)
    results.get._3 should be <= ttl
  }

  it should "allow to fetch both write time and ttl of a specified column as tuple elements" in {
    val writeTime = System.currentTimeMillis() * 1000L
    val ttl = 1000
    conn.withSessionDo { session =>
      session.execute(s"""TRUNCATE $ks.write_time_ttl_test""")
      session.execute(s"""INSERT INTO $ks.write_time_ttl_test (id, value, value2) VALUES (1, 'test', 'test2') USING TIMESTAMP $writeTime AND TTL $ttl""")
    }
    val results = sc.cassandraTable[(Int, String, Long, Int)](ks, "write_time_ttl_test")
      .select("id", "value", "value".writeTime, "value".ttl).collect().headOption
    results.isDefined should be(true)
    results.get._1 should be (1)
    results.get._2 should be ("test")
    results.get._3 should be (writeTime)
    results.get._4 should be > (ttl - 10)
    results.get._4 should be <= ttl
  }

  it should "allow to fetch write time of two different columns as tuple elements" in {
    val writeTime = System.currentTimeMillis() * 1000L
    conn.withSessionDo { session =>
      session.execute(s"""TRUNCATE $ks.write_time_ttl_test""")
      session.execute(s"""INSERT INTO $ks.write_time_ttl_test (id, value, value2) VALUES (1, 'test', 'test2') USING TIMESTAMP $writeTime""")
    }
    val results = sc.cassandraTable[(Int, Long, Long)](ks, "write_time_ttl_test")
      .select("id", "value".writeTime, "value2".writeTime).collect().headOption
    results.isDefined should be(true)
    results.get should be((1, writeTime, writeTime))
  }

  it should "allow to fetch ttl of two different columns as tuple elements" in {
    val ttl = 1000
    conn.withSessionDo { session =>
      session.execute(s"""TRUNCATE $ks.write_time_ttl_test""")
      session.execute(s"""INSERT INTO $ks.write_time_ttl_test (id, value, value2) VALUES (1, 'test', 'test2') USING TTL $ttl""")
    }
    val results = sc.cassandraTable[(Int, Int, Int)](ks, "write_time_ttl_test")
      .select("id", "value".ttl, "value2".ttl).collect().headOption
    results.isDefined should be(true)
    results.get._1 should be (1)
    results.get._2 should be > (ttl - 10)
    results.get._2 should be <= ttl
    results.get._3 should be > (ttl - 10)
    results.get._3 should be <= ttl
  }

  it should "allow to fetch writetime of a specified column and map it to a class field with custom mapping" in {
    val writeTime = System.currentTimeMillis() * 1000L
    conn.withSessionDo { session =>
      session.execute(s"""TRUNCATE $ks.write_time_ttl_test""")
      session.execute(s"""INSERT INTO $ks.write_time_ttl_test (id, value, value2) VALUES (1, 'test', 'test2') USING TIMESTAMP $writeTime""")
    }
    implicit val mapper = new DefaultColumnMapper[WriteTimeClass](Map("writeTimeOfValue" -> "value".writeTime.selectedAs))
    val results = sc.cassandraTable[WriteTimeClass](ks, "write_time_ttl_test")
      .select("id", "value", "value".writeTime).collect().headOption
    results.isDefined should be (true)
    results.head should be (WriteTimeClass(1, "test", writeTime))
  }

  it should "allow to fetch ttl of a specified column and map it to a class field with custom mapping" in {
    val ttl = 1000
    conn.withSessionDo { session =>
      session.execute(s"""TRUNCATE $ks.write_time_ttl_test""")
      session.execute(s"""INSERT INTO $ks.write_time_ttl_test (id, value, value2) VALUES (1, 'test', 'test2') USING TTL $ttl""")
    }
    implicit val mapper = new DefaultColumnMapper[TTLClass](Map("ttlOfValue" -> "value".ttl.selectedAs))
    val results = sc.cassandraTable[TTLClass](ks, "write_time_ttl_test")
      .select("id", "value", "value".ttl).collect().headOption
    results.isDefined should be (true)
    results.head.id should be (1)
    results.head.value should be ("test")
    results.head.ttlOfValue > (ttl - 10)
    results.head.ttlOfValue <= ttl
  }

  it should "allow to fetch writetime of a specified column and map it to a class field with aliases" in {
    val writeTime = System.currentTimeMillis() * 1000L
    conn.withSessionDo { session =>
      session.execute(s"""TRUNCATE $ks.write_time_ttl_test""")
      session.execute(s"""INSERT INTO $ks.write_time_ttl_test (id, value, value2) VALUES (1, 'test', 'test2') USING TIMESTAMP $writeTime""")
    }
    val results = sc.cassandraTable[WriteTimeClass](ks, "write_time_ttl_test")
      .select("id", "value", "value".writeTime as "writeTimeOfValue").collect().headOption
    results.isDefined should be (true)
    results.head should be (WriteTimeClass(1, "test", writeTime))
  }

  it should "allow to fetch ttl of a specified column and map it to a class field with aliases" in {
    val ttl = 1000
    conn.withSessionDo { session =>
      session.execute(s"""TRUNCATE $ks.write_time_ttl_test""")
      session.execute(s"""INSERT INTO $ks.write_time_ttl_test (id, value, value2) VALUES (1, 'test', 'test2') USING TTL $ttl""")
    }
    val results = sc.cassandraTable[TTLClass](ks, "write_time_ttl_test")
      .select("id", "value", "value".ttl as "ttlOfValue").collect().headOption
    results.isDefined should be (true)
    results.head.id should be (1)
    results.head.value should be ("test")
    results.head.ttlOfValue > (ttl - 10)
    results.head.ttlOfValue <= ttl
  }

  it should "allow to specify ascending ordering" in {
    val results = sc.cassandraTable[(Int, Date, String)](ks, "clustering_time")
      .where("key=1").withAscOrder.collect()
    results.map(_._3).toList shouldBe List("value1", "value2", "value3")
  }

  it should "allow to specify descending ordering" in {
    val results = sc.cassandraTable[(Int, Date, String)](ks, "clustering_time")
      .where("key=1").withDescOrder.collect()
    results.map(_._3).toList shouldBe List("value3", "value2", "value1")
  }

  it should "allow to specify rows number limit" in {
    val results = sc.cassandraTable[(Int, Date, String)](ks, "clustering_time").where("key=1").limit(2).collect()
    results should have length 2
    results(0)._3 shouldBe "value1"
    results(1)._3 shouldBe "value2"
  }

  it should "allow to specify rows number with take" in {
    val results = sc.cassandraTable[(Int, Date, String)](ks, "clustering_time").where("key=1").take(2)
    results should have length 2
    results(0)._3 shouldBe "value1"
    results(1)._3 shouldBe "value2"
  }

  it should "count the CassandraRDD items" in {
    val result = sc.cassandraTable(ks, "big_table").cassandraCount()
    result shouldBe bigTableRowCount
  }

  it should "count the CassandraRDD items with where predicate" in {
    val result = sc.cassandraTable(ks, "big_table").where("key=1").cassandraCount()
    result shouldBe 1
  }

  it should "allow to use empty RDD on undefined table" in {
    val result = sc.cassandraTable("unknown_ks", "unknown_table").toEmptyCassandraRDD.collect()
    result should have length 0
  }

  it should "allow to use empty RDD on defined table" in {
    val result = sc.cassandraTable(ks, "simple_kv").toEmptyCassandraRDD.collect()
    result should have length 0
  }

  it should "suggest similar tables or views if the table doesn't exist" in skipIfProtocolVersionLT(V4){
    val ioe = the [IOException] thrownBy sc.cassandraTable(ks, "user_by_county").collect()
    val message = ioe.getMessage
    message should include (s"$ks.user_by_country")
  }

  it should "suggest similar tables if table doesn't exist but keyspace does" in {
    val ioe = the [IOException] thrownBy sc.cassandraTable("MixedSpace","mixedcase").collect()
    val message = ioe.getMessage
    message should include ("MixedSpace.MixedCase")
    message should include ("MixedSpace.MiXEDCase")
    message should include ("MixedSpace.MixedCASE")
  }

  it should "suggest possible keyspace and table matches if the keyspace and table do not exist" in {
    val ioe = the [IOException] thrownBy sc.cassandraTable("MoxedSpace","mixdcase").collect()
    val message = ioe.getMessage
    message should include ("MixedSpace.MixedCase")
    message should include ("MixedSpace.MiXEDCase")
    message should include ("MixedSpace.MixedCASE")
  }

  it should "suggest possible keyspaces if the table exists but in a different keyspace" in {
    val ioe = the [IOException] thrownBy sc.cassandraTable("MoxedSpace","MoxedCAS").collect()
    val message = ioe.getMessage
    message should include ("MixedSpace.MoxedCAs")
  }

  it should "suggest possible keyspaces and tables if the table has a fuzzy match but they keyspace does not" in {
    val ioe = the [IOException] thrownBy sc.cassandraTable("rock","MixedCase").collect()
    val message = ioe.getMessage
    message should include ("MixedSpace.MixedCase")
  }

  it should "handle upper case characters in UDT fields" in {
    conn.withSessionDo { session =>
      session.execute(
        s"""CREATE TYPE $ks."Attachment" (
          |  "Id" text,
          |  "MimeType" text,
          |  "FileName" text
          |)
        """.stripMargin)
      session.execute(
        s"""CREATE TABLE $ks."Interaction" (
          |  "Id" text PRIMARY KEY,
          |  "Attachments" map<text,frozen<"Attachment">>,
          |  "ContactId" text
          |)
        """.stripMargin)
      session.execute(
        s"""INSERT INTO $ks."Interaction"(
          |  "Id",
          |  "Attachments",
          |  "ContactId"
          |)
          |VALUES (
          |  '000000a5ixIEvmPD',
          |  null,
          |  'xcb9HMoQ'
          |)
        """.stripMargin)
      session.execute(
        s"""UPDATE $ks."Interaction"
          |SET
          |  "Attachments" = "Attachments" + {'rVpgK':
          |  {"Id":'rVpgK',
          |  "MimeType":'text/plain',
          |  "FileName":'notes.txt'}}
          |WHERE "Id" = '000000a5ixIEvmPD'
        """.stripMargin)
    }
    val tableRdd = sc.cassandraTable(ks, "Interaction")
    val dataColumns = tableRdd.map(row => row.getString("ContactId"))
    dataColumns.count shouldBe 1
  }

  it should "be able to read SMALLINT columns from" in skipIfProtocolVersionLT(V4) {
    val result = sc.cassandraTable[(Int, Short)](ks, "short_value").collect
    result should contain ((1, 100))
    result should contain ((2, 200))
    result should contain ((3, 300))
  }

  it should "be able to read a Materialized View" in skipIfProtocolVersionLT(V4){
    val result = sc.cassandraTable[(String, Int, String, String, String)](ks, "user_by_country")
      .where("country='US'")
      .collect
    result should contain theSameElementsAs Seq(
      ("US", 1, "John", "DOE", "jdoe"),
      ("US", 2, "Helen", "SUE", "hsue")
    )
  }

  it should "throw an exception when trying to write to a Materialized View" in skipIfProtocolVersionLT(V4){
    intercept[IllegalArgumentException] {
      sc.parallelize(Seq(("US", 1, "John", "DOE", "jdoe"))).saveToCassandra(ks, "user_by_country")
    }
  }

  it should "read rows with nested C* Tuples as case classes" in {
    val result = sc.cassandraTable[TypeWithNestedTuple](ks, "tuple_test3").collect()

    result.length should be (1)
    result.head.t should be ((1, ("foo", 2.3)))
  }

  it should "read rows with nested C* Tuples as case classes with setters" in {
    val result = sc.cassandraTable[TypeWithTupleSetter](ks, "tuple_test3").collect()

    result.length should be (1)
    result.head.t should be ((1, ("foo", 2.3)))
  }

  it should "read rows with nested C* Tuples as Scala Tuple" in {
    val result = sc.cassandraTable[(Int, (Int, (String, Double)))](ks, "tuple_test3").collect()

    result.length should be (1)
    result.head should be ((0, (1, ("foo", 2.3))))
  }

  it should "write Scala Tuple as C* Tuple" in {
    val rdd = sc.parallelize(List(
      (0, (1, ("foo", 2.3))),
      (4, (5, ("bar", 6.7)))
    ))

    rdd.saveToCassandra(ks, "tuple_test4", SomeColumns("id", "t"))

    conn.withSessionDo { session =>
      session.execute(s"select count(1) from $ks.tuple_test4").one().getLong(0) should be (2)
    }
  }

  it should "write case class with Scala Tuple as C* Tuple" in {
    val rdd = sc.parallelize(List(
      TypeWithNestedTuple(0, (1, ("foo", 2.3))),
      TypeWithNestedTuple(4, (5, ("bar", 6.7)))
    ))

    rdd.saveToCassandra(ks, "tuple_test5")

    conn.withSessionDo { session =>
      session.execute(s"select count(1) from $ks.tuple_test5").one().getLong(0) should be (2)
    }
  }

  it should "write Java dates as C* date type" in skipIfProtocolVersionLT(V4){
    val rows = List(
      (6, new java.sql.Date(new Date().getTime)),
      (7, new Date()),
      (8, DateTime.now()),
      (9, LocalDate.now()))

    sc.parallelize(rows).saveToCassandra(ks, "date_test")

    val resultSet = conn.withSessionDo { session =>
      session.execute(
        s"select count(1) from $ks.date_test where key in (${rows.map(_._1.toString).mkString(",")})")
    }
    resultSet.one().getLong(0) should be(rows.size)
  }

  it should "read C* row with dates as Java dates" in skipIfProtocolVersionLT(V4){
    val expected: LocalDate = new LocalDate(1930, 5, 31) // note this is Joda
    val row = sc.cassandraTable(ks, "date_test").where("key = 1").first

    row.getInt("key") should be(1)
    row.getDate("dd") should be(expected.toDateTimeAtStartOfDay.toDate)
    row.get[LocalDate]("dd") should be(expected)
  }

  it should "read LocalDate as tuple value with given type" in skipIfProtocolVersionLT(V4){
    val expected: LocalDate = new LocalDate(1930, 5, 31) // note this is Joda
    val date = sc.cassandraTable[(Int, Date)](ks, "date_test").where("key = 1").first._2
    val localDate = sc.cassandraTable[(Int, LocalDate)](ks, "date_test").where("key = 1").first._2

    date should be(expected.toDateTimeAtStartOfDay.toDate)
    localDate should be(expected)
  }

<<<<<<< HEAD
  "RDD.coalesce"  should "not loose data" in {
    val rdd = sc.cassandraTable(ks, "big_table").coalesce(4)
    rdd.count should be (bigTableRowCount)
  }

  it should "set exact number of partitions" in {
    val rdd = sc.cassandraTable(ks, "big_table").coalesce(8)
    rdd.partitions.size should be (8 +-1 )
  }

  it should "set exact number of partitions (1)" in {
    val rdd = sc.cassandraTable(ks, "big_table").coalesce(1)
    rdd.partitions.size should be (1)
  }

  it should "work with 0" in {
    val rdd = sc.cassandraTable(ks, "big_table").coalesce(0)
    rdd.partitions.size should be (1)
  }

  "RDD.repartition"  should "not loose data" in {
    val rdd = sc.cassandraTable(ks, "big_table").repartition(4)
    rdd.count should be (bigTableRowCount)
  }

  it should "set exact number of partitions" in {
    val rdd = sc.cassandraTable(ks, "big_table").repartition(4)
    rdd.partitions.size should be (4)
  }

=======
>>>>>>> d92dd921
  it should "delete rows just selected from the C*" in {

    conn.withSessionDo { session =>
      session.execute(s"""DROP TABLE IF EXISTS $ks.delete_wide_rows1""")
      session.execute(s"""CREATE TABLE $ks.delete_wide_rows1(key INT, group INT, value VARCHAR, PRIMARY KEY (key, group))""")
      session.execute(s"""INSERT INTO $ks.delete_wide_rows1(key, group, value) VALUES (10, 10, '1010')""")
      session.execute(s"""INSERT INTO $ks.delete_wide_rows1(key, group, value) VALUES (10, 11, '1011')""")
      session.execute(s"""INSERT INTO $ks.delete_wide_rows1(key, group, value) VALUES (10, 12, '1012')""")
      session.execute(s"""INSERT INTO $ks.delete_wide_rows1(key, group, value) VALUES (20, 20, '2020')""")
      session.execute(s"""INSERT INTO $ks.delete_wide_rows1(key, group, value) VALUES (20, 21, '2021')""")
      session.execute(s"""INSERT INTO $ks.delete_wide_rows1(key, group, value) VALUES (20, 22, '2022')""")
    }

    sc.cassandraTable(ks, "delete_wide_rows1").where("key = 20")
      .deleteFromCassandra(ks, "delete_wide_rows1")

    val results = sc
      .cassandraTable[(Int, Int, String)](ks, "delete_wide_rows1")
      .select("key", "group", "value")
      .collect()

    results should have size 3

    results should contain theSameElementsAs Seq(
      (10, 10, "1010"),
      (10, 11, "1011"),
      (10, 12, "1012"))

  }

  it should "delete rows with specified mapping" in {

    conn.withSessionDo { session =>
      session.execute(s"""DROP TABLE IF EXISTS $ks.delete_wide_rows2""")
      session.execute(s"""CREATE TABLE $ks.delete_wide_rows2(key INT, group INT, value VARCHAR, PRIMARY KEY (key, group))""")
      session.execute(s"""INSERT INTO $ks.delete_wide_rows2(key, group, value) VALUES (10, 10, '1010')""")
      session.execute(s"""INSERT INTO $ks.delete_wide_rows2(key, group, value) VALUES (10, 11, '1011')""")
      session.execute(s"""INSERT INTO $ks.delete_wide_rows2(key, group, value) VALUES (10, 12, '1012')""")
      session.execute(s"""INSERT INTO $ks.delete_wide_rows2(key, group, value) VALUES (20, 20, '2020')""")
      session.execute(s"""INSERT INTO $ks.delete_wide_rows2(key, group, value) VALUES (20, 21, '2021')""")
      session.execute(s"""INSERT INTO $ks.delete_wide_rows2(key, group, value) VALUES (20, 22, '2022')""")
    }

    sc.cassandraTable[(Int, Int)](ks, "delete_wide_rows2")
      .select("group", "key").where("key = 20")
      .deleteFromCassandra(ks, "delete_wide_rows2", keyColumns = SomeColumns("group", "key"))

    val results = sc
      .cassandraTable[(Int, Int, String)](ks, "delete_wide_rows2")
      .select("key", "group", "value")
      .collect()

    results should have size 3

    results should contain theSameElementsAs Seq(
      (10, 10, "1010"),
      (10, 11, "1011"),
      (10, 12, "1012"))

  }

  it should "delete rows with joins" in {

    conn.withSessionDo { session =>
      session.execute(s"""DROP TABLE IF EXISTS $ks.delete_wide_rows3""")
      session.execute(s"""CREATE TABLE $ks.delete_wide_rows3(key INT, group INT, value VARCHAR, PRIMARY KEY (key, group))""")
      session.execute(s"""INSERT INTO $ks.delete_wide_rows3(key, group, value) VALUES (10, 10, '1010')""")
      session.execute(s"""INSERT INTO $ks.delete_wide_rows3(key, group, value) VALUES (10, 11, '1011')""")
      session.execute(s"""INSERT INTO $ks.delete_wide_rows3(key, group, value) VALUES (10, 12, '1012')""")
      session.execute(s"""INSERT INTO $ks.delete_wide_rows3(key, group, value) VALUES (1, 20, '2020')""")
      session.execute(s"""INSERT INTO $ks.delete_wide_rows3(key, group, value) VALUES (2, 21, '2021')""")
    }

    sc.cassandraTable(ks, "delete_wide_rows3").joinWithCassandraTable(ks, "key_value").map(_._1)
      .deleteFromCassandra(ks, "delete_wide_rows3")

    val results = sc
      .cassandraTable[(Int, Int, String)](ks, "delete_wide_rows3")
      .select("key", "group", "value")
      .collect()

    results should have size 3

    results should contain inOrder(
      (10, 10, "1010"),
      (10, 11, "1011"),
      (10, 12, "1012"))

  }

  it should "delete rows with composite key" in {

    conn.withSessionDo { session =>
      session.execute(s"""DROP TABLE IF EXISTS $ks.delete_wide_rows4""")
      session.execute(s"""CREATE TABLE $ks.delete_wide_rows4(key INT, group TEXT, group2 INT, value VARCHAR, PRIMARY KEY ((key, group), group2))""")
      session.execute(s"""INSERT INTO $ks.delete_wide_rows4(key, group, group2, value) VALUES (10, '1', 1, '1010')""")
      session.execute(s"""INSERT INTO $ks.delete_wide_rows4(key, group, group2, value) VALUES (10, '1', 2, '1011')""")
      session.execute(s"""INSERT INTO $ks.delete_wide_rows4(key, group, group2, value) VALUES (10, '2', 1, '1012')""")
      session.execute(s"""INSERT INTO $ks.delete_wide_rows4(key, group, group2, value) VALUES (1, '2', 2, '2020')""")
      session.execute(s"""INSERT INTO $ks.delete_wide_rows4(key, group, group2, value) VALUES (2, '2', 1, '2021')""")
    }

    sc.parallelize(Seq((10, "1", 1), (10, "2", 1)))
      .deleteFromCassandra(ks, "delete_wide_rows4")

    val results = sc
      .cassandraTable[(Int, String, Int, String)](ks, "delete_wide_rows4")
      .select("key", "group", "group2", "value")
      .collect()

    results should have size 3
  }

  it should "delete just selected column from the C*" in {

    conn.withSessionDo { session =>
      session.execute(s"""DROP TABLE IF EXISTS $ks.delete_short_rows""")
      session.execute(s"""CREATE TABLE $ks.delete_short_rows(key INT, group INT, value VARCHAR, PRIMARY KEY (key,group))""")
      session.execute(s"""INSERT INTO $ks.delete_short_rows(key, group, value) VALUES (10, 10, '1010')""")
      session.execute(s"""INSERT INTO $ks.delete_short_rows(key, group, value) VALUES (10, 11, '1011')""")
      session.execute(s"""INSERT INTO $ks.delete_short_rows(key, group, value) VALUES (10, 12, '1012')""")
      session.execute(s"""INSERT INTO $ks.delete_short_rows(key, group, value) VALUES (20, 20, '2020')""")
      session.execute(s"""INSERT INTO $ks.delete_short_rows(key, group, value) VALUES (20, 21, '2021')""")
      session.execute(s"""INSERT INTO $ks.delete_short_rows(key, group, value) VALUES (20, 22, '2022')""")
    }

    sc.cassandraTable(ks, "delete_short_rows").where("key = 20")
      .deleteFromCassandra(ks, "delete_short_rows", SomeColumns("value"))

    val results = sc.cassandraTable[(Int, Int, Option[String])](ks, "delete_short_rows")
      .collect()

    results should have size 6

    results should contain theSameElementsAs Seq(
      (10, 10, Some("1010")),
      (10, 11, Some("1011")),
      (10, 12, Some("1012")),
      (20, 20, None),
      (20, 21, None),
      (20, 22, None))
  }

  it should "delete base on partition key only" in {

    conn.withSessionDo { session =>
      session.execute(s"""DROP TABLE IF EXISTS $ks.delete_short_rows_partition""")
      session.execute(s"""CREATE TABLE $ks.delete_short_rows_partition(key INT, group INT, value VARCHAR, PRIMARY KEY (key,group))""")
      session.execute(s"""INSERT INTO $ks.delete_short_rows_partition(key, group, value) VALUES (10, 10, '1010')""")
      session.execute(s"""INSERT INTO $ks.delete_short_rows_partition(key, group, value) VALUES (10, 11, '1011')""")
      session.execute(s"""INSERT INTO $ks.delete_short_rows_partition(key, group, value) VALUES (10, 12, '1012')""")
      session.execute(s"""INSERT INTO $ks.delete_short_rows_partition(key, group, value) VALUES (20, 20, '2020')""")
      session.execute(s"""INSERT INTO $ks.delete_short_rows_partition(key, group, value) VALUES (20, 21, '2021')""")
      session.execute(s"""INSERT INTO $ks.delete_short_rows_partition(key, group, value) VALUES (20, 22, '2022')""")
    }

    sc.parallelize(Seq(Key(20)))
      .deleteFromCassandra(ks, "delete_short_rows_partition", keyColumns = SomeColumns("key"))

    val results = sc.cassandraTable[(Int, Int, Option[String])](ks, "delete_short_rows_partition")
      .collect()

    results should have size 3

    results should contain theSameElementsAs Seq(
      (10, 10, Some("1010")),
      (10, 11, Some("1011")),
      (10, 12, Some("1012")))

  }
}<|MERGE_RESOLUTION|>--- conflicted
+++ resolved
@@ -2,10 +2,7 @@
 
 import java.io.IOException
 import java.util.Date
-<<<<<<< HEAD
-
-=======
->>>>>>> d92dd921
+
 import com.datastax.driver.core.ProtocolVersion._
 import com.datastax.spark.connector._
 import com.datastax.spark.connector.cql.CassandraConnector
@@ -1129,7 +1126,6 @@
     localDate should be(expected)
   }
 
-<<<<<<< HEAD
   "RDD.coalesce"  should "not loose data" in {
     val rdd = sc.cassandraTable(ks, "big_table").coalesce(4)
     rdd.count should be (bigTableRowCount)
@@ -1160,9 +1156,7 @@
     rdd.partitions.size should be (4)
   }
 
-=======
->>>>>>> d92dd921
-  it should "delete rows just selected from the C*" in {
+  "RDD.deleteFromCassandra" should "delete rows just selected from the C*" in {
 
     conn.withSessionDo { session =>
       session.execute(s"""DROP TABLE IF EXISTS $ks.delete_wide_rows1""")
