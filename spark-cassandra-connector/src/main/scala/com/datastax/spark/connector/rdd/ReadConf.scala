--- conflicted
+++ resolved
@@ -95,12 +95,7 @@
 
   // Whitelist for allowed Read environment variables
   val Properties = Set(
-<<<<<<< HEAD
-=======
     SplitCountParam,
-    SplitSizeInMBParam,
-    FetchSizeInRowsParam,
->>>>>>> 499eced1
     ConsistencyLevelParam,
     FetchSizeInRowsParam,
     ReadsPerSecParam,
@@ -138,17 +133,10 @@
         conf.get(ConsistencyLevelParam.name, ConsistencyLevelParam.default.name)),
 
       taskMetricsEnabled = conf.getBoolean(TaskMetricParam.name, TaskMetricParam.default),
-<<<<<<< HEAD
       readsPerSec = conf.getInt(ReadsPerSecParam.name,
         throughtputJoinQueryPerSec.getOrElse(ReadsPerSecParam.default)),
-      parallelismLevel = conf.getInt(ParallelismLevelParam.name, ParallelismLevelParam.default)
-
-=======
-      throughputJoinQueryPerSec = conf.getLong(ThroughputJoinQueryPerSecParam.name,
-        ThroughputJoinQueryPerSecParam.default),
       parallelismLevel = conf.getInt(ParallelismLevelParam.name, ParallelismLevelParam.default),
       splitCount = conf.getOption(SplitCountParam.name).map(_.toInt)
->>>>>>> 499eced1
     )
   }
 
