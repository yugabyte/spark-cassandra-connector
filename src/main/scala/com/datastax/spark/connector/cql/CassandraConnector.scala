--- conflicted
+++ resolved
@@ -2,7 +2,7 @@
 
 import java.net.InetAddress
 
-import com.datastax.driver.core.{Session, Host, Cluster}
+import com.datastax.driver.core.{Session, Host, Cluster, ConsistencyLevel}
 import com.datastax.driver.core.policies._
 import com.datastax.spark.connector.util.IOUtils
 import org.apache.cassandra.thrift.Cassandra
@@ -31,23 +31,14 @@
   * A `CassandraConnector` object is configured from [[CassandraConnectorConf]] object which
   * can be either given explicitly or automatically configured from `SparkConf`.
   * The connection options are:
-<<<<<<< HEAD
-  *   - `cassandra.connection.host`:         contact point to connect to the Cassandra cluster, defaults to spark master host
-  *   - `cassandra.connection.rpc.port`:     Cassandra thrift port, defaults to 9160
-  *   - `cassandra.connection.native.port`:  Cassandra native port, defaults to 9042
-  *   - `cassandra.username`:                login for password authentication
-  *   - `cassandra.password`:                password for password authentication
-  *   - `cassandra.auth.conf.factory.class`: name of the class implementing [[AuthConfFactory]] that allows to plugin custom authentication
-  *   - `cassandra.input.consistency.level`: consistency level for reads
-  *   - `cassandra.output.consistency.level`: consistency level for writes
-=======
   *   - `spark.cassandra.connection.host`:         contact point to connect to the Cassandra cluster, defaults to spark master host
   *   - `spark.cassandra.connection.rpc.port`:     Cassandra thrift port, defaults to 9160
   *   - `spark.cassandra.connection.native.port`:  Cassandra native port, defaults to 9042
   *   - `spark.cassandra.auth.username`:           login for password authentication
   *   - `spark.cassandra.auth.password`:           password for password authentication
   *   - `spark.cassandra.auth.conf.factory.class`: name of the class implementing [[AuthConfFactory]] that allows to plugin custom authentication
->>>>>>> 038509bd
+  *   - `spark.cassandra.input.consistency.level`: consistency level for reads
+  *   - `spark.cassandra.output.consistency.level`: consistency level for writes
   *
   * Additionally this object uses the following global System properties:
   *   - `spark.cassandra.connection.keep_alive_ms`: the number of milliseconds to keep unused `Cluster` object before destroying it (default 100 ms)
@@ -74,19 +65,12 @@
   /** Authentication configuration */
   def authConf = _config.authConf
 
-<<<<<<< HEAD
   /** Consistency level for reads */
   def inputConsistencyLevel = _config.inputConsistencyLevel
 
   /** Consistency level for writes */
   def outputConsistencyLevel = _config.outputConsistencyLevel
 
-  /** Allows to use Cassandra `Cluster` in a safe way without
-    * risk of forgetting to close it. Multiple, concurrent calls might share the same
-    * `Cluster`. The `Cluster` will be closed when not in use for some time. */
-  def withClusterDo[T](code: Cluster => T): T = {
-    var cluster: Cluster = null
-=======
   /** Returns a shared session to Cassandra and increases the internal open
     * reference counter. It does not release the session automatically,
     * so please remember to close it after use. Closing a shared session
@@ -94,7 +78,6 @@
     * the session may be physically closed. */
   def openSession() = {
     val session = sessionCache.acquire(_config)
->>>>>>> 038509bd
     try {
       val allNodes = session.getCluster.getMetadata.getAllHosts.toSet
       val myNodes = nodesInTheSameDC(_config.hosts, allNodes).map(_.getAddress)
